name: Build and Push Docker Images

on:
  push:
    tags:
      - "v*"
  workflow_dispatch:
    inputs:
      isStableRelease:
        type: boolean
        description: "Is this a stable release? If this is true, the `latest` tag will be applied to the images."
        required: true
        default: false

jobs:
  build-and-push:
    runs-on: ubuntu-latest
    permissions:
      contents: read
      packages: write

    steps:
      - name: Checkout Repository
        uses: actions/checkout@v4
        with:
          fetch-depth: 0 # Ensure all history and tags are fetched

      - name: Set up Docker Buildx
        uses: docker/setup-buildx-action@v3

      - name: Set up QEMU
        uses: docker/setup-qemu-action@v3

      - name: Log in to GitHub Container Registry
        uses: docker/login-action@v3
        with:
          registry: ghcr.io
          username: ${{ github.actor }}
          password: ${{ secrets.GITHUB_TOKEN }}

      - name: Get version and Create .meta file
        run: |
          echo "VERSION=$(git describe --tags --always)" >> $GITHUB_ENV
          echo "BUILD=$(git rev-parse --short HEAD)" >> $GITHUB_ENV

          echo "CISO_ASSISTANT_VERSION=$(git describe --tags --always)" > .meta
          echo "CISO_ASSISTANT_BUILD=$(git rev-parse --short HEAD)" >> .meta

          cp .meta ./backend/
          cp .meta ./backend/ciso_assistant/

      - name: Build and Push Enterprise Frontend Docker Image
        uses: docker/build-push-action@v6
        with:
          context: .
          file: ./enterprise/frontend/Dockerfile
          push: true
          tags: |
<<<<<<< HEAD
            ghcr.io/intuitem/ciso-assistant-enterprise-frontend:${{ env.VERSION }}
            ${{ fromJSON(inputs.isStableRelease) && 'ghcr.io/intuitem/ciso-assistant-enterprise-frontend:latest' || null }}
=======
            ghcr.io/${{ github.repository }}/frontend:${{ env.VERSION }}
            ghcr.io/${{ github.repository }}/frontend:latest
>>>>>>> 82e4b949
          platforms: linux/amd64,linux/arm64,linux/arm64/v8

      - name: Build and Push Enterprise Backend Docker Image
        uses: docker/build-push-action@v6
        with:
          context: .
          file: ./enterprise/backend/Dockerfile
          push: true
          tags: |
<<<<<<< HEAD
            ghcr.io/intuitem/ciso-assistant-enterprise-backend:${{ env.VERSION }}
            ${{ fromJSON(inputs.isStableRelease) && 'ghcr.io/intuitem/ciso-assistant-enterprise-backend:latest' || null }}
=======
            ghcr.io/${{ github.repository }}/backend:${{ env.VERSION }}
            ghcr.io/${{ github.repository }}/backend:latest
>>>>>>> 82e4b949
          platforms: linux/amd64,linux/arm64,linux/arm64/v8<|MERGE_RESOLUTION|>--- conflicted
+++ resolved
@@ -56,13 +56,8 @@
           file: ./enterprise/frontend/Dockerfile
           push: true
           tags: |
-<<<<<<< HEAD
-            ghcr.io/intuitem/ciso-assistant-enterprise-frontend:${{ env.VERSION }}
-            ${{ fromJSON(inputs.isStableRelease) && 'ghcr.io/intuitem/ciso-assistant-enterprise-frontend:latest' || null }}
-=======
             ghcr.io/${{ github.repository }}/frontend:${{ env.VERSION }}
             ghcr.io/${{ github.repository }}/frontend:latest
->>>>>>> 82e4b949
           platforms: linux/amd64,linux/arm64,linux/arm64/v8
 
       - name: Build and Push Enterprise Backend Docker Image
@@ -72,11 +67,6 @@
           file: ./enterprise/backend/Dockerfile
           push: true
           tags: |
-<<<<<<< HEAD
-            ghcr.io/intuitem/ciso-assistant-enterprise-backend:${{ env.VERSION }}
-            ${{ fromJSON(inputs.isStableRelease) && 'ghcr.io/intuitem/ciso-assistant-enterprise-backend:latest' || null }}
-=======
             ghcr.io/${{ github.repository }}/backend:${{ env.VERSION }}
             ghcr.io/${{ github.repository }}/backend:latest
->>>>>>> 82e4b949
           platforms: linux/amd64,linux/arm64,linux/arm64/v8