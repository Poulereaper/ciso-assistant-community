from datetime import datetime
from django.utils.formats import date_format

import magic
import structlog
from core.views import BaseModelViewSet
from django.conf import settings
from iam.models import User
from rest_framework import status
from rest_framework.decorators import (
    action,
    api_view,
    permission_classes,
)
from rest_framework.parsers import FileUploadParser
from rest_framework.permissions import AllowAny
from rest_framework.response import Response
<<<<<<< HEAD
from rest_framework.views import APIView
=======

from django.conf import settings

from core.views import BaseModelViewSet
from core.utils import MAIN_ENTITY_DEFAULT_NAME
from iam.models import User
from tprm.models import Entity
>>>>>>> 1bd4e702

from .models import ClientSettings
from .serializers import ClientSettingsReadSerializer

logger = structlog.get_logger(__name__)


class ClientSettingsViewSet(BaseModelViewSet):
    model = ClientSettings

    def create(self, request, *args, **kwargs):
        return Response(
            {
                "detail": "Client settings object cannot be created outside of AppConfig."
            },
            status=status.HTTP_405_METHOD_NOT_ALLOWED,
        )

    def delete(self, request, *args, **kwargs):
        return Response(
            {"detail": "Client settings object cannot be deleted."},
            status=status.HTTP_405_METHOD_NOT_ALLOWED,
        )

    def perform_update(self, serializer):
        instance = serializer.save()
        self._update_main_entity_name(instance)

    def _update_main_entity_name(self, instance):
        main_entity = Entity.get_main_entity()

        if instance.name:
            self._set_main_entity_name(main_entity, instance.name)
        elif main_entity.name != MAIN_ENTITY_DEFAULT_NAME:
            self._set_main_entity_name(main_entity, MAIN_ENTITY_DEFAULT_NAME)

    def _set_main_entity_name(self, main_entity, new_name):
        if main_entity.name == new_name:
            return

        logger.info("Updating main entity name", entity=main_entity, name=new_name)
        try:
            main_entity.name = new_name
            main_entity.save()
            logger.info("Main entity name updated", entity=main_entity, name=new_name)
        except Exception as e:
            logger.error("An error occurred while renaming main entity", exc_info=e)
            raise

    @action(methods=["get"], detail=False, permission_classes=[AllowAny])
    def info(self, request):
        try:
            client = ClientSettings.objects.get()
            return Response(
                ClientSettingsReadSerializer(client).data, status=status.HTTP_200_OK
            )
        except ClientSettings.DoesNotExist:
            return Response(
                {"error": "Client settings not found"}, status=status.HTTP_404_NOT_FOUND
            )

    @action(methods=["get"], detail=False, permission_classes=[AllowAny])
    def logo(self, request):
        instance = ClientSettings.objects.get()
        if not instance.logo:
            return Response(
                {"error": "No logo uploaded"}, status=status.HTTP_404_NOT_FOUND
            )
        return Response(
            {"data": instance.logo_base64, "mime_type": instance.logo_mime_type}
        )

    @permission_classes((AllowAny,))
    @action(methods=["get"], detail=False)
    def favicon(self, request):
        instance = ClientSettings.objects.get()
        if not instance.favicon:
            return Response(
                {"error": "No favicon uploaded"}, status=status.HTTP_404_NOT_FOUND
            )
        return Response(
            {"data": instance.favicon_base64, "mime_type": instance.favicon_mime_type}
        )

    def handle_file_upload(self, request, pk, field_name):
        if "file" not in request.FILES:
            return Response(
                {"error": "No file provided"}, status=status.HTTP_400_BAD_REQUEST
            )

        try:
            settings = ClientSettings.objects.get(id=pk)
            file = request.FILES["file"]
            content_type = magic.Magic(mime=True).from_buffer(file.read())

            if content_type not in [
                "image/png",
                "image/jpeg",
                "image/webp",
                "image/x-icon",
                "image/vnd.microsoft.icon",
                "image/svg+xml",
            ]:
                return Response(
                    {field_name: "invalidFileType"},
                    status=status.HTTP_400_BAD_REQUEST,
                )

            setattr(settings, field_name, request.FILES["file"])
            settings.save()
            return Response(status=status.HTTP_200_OK)
        except ClientSettings.DoesNotExist:
            return Response(
                {"error": "Client settings not found"}, status=status.HTTP_404_NOT_FOUND
            )
        except Exception as e:
            logger.error("Error uploading file", exc_info=e)
            return Response(
                {"error": "Error uploading file"},
                status=status.HTTP_400_BAD_REQUEST,
            )

    @action(
        methods=["post"],
        detail=True,
        url_path="logo/upload",
        parser_classes=(FileUploadParser,),
    )
    def upload_logo(self, request, pk):
        return self.handle_file_upload(request, pk, "logo")

    @action(
        methods=["post"],
        detail=True,
        url_path="favicon/upload",
        parser_classes=(FileUploadParser,),
    )
    def upload_favicon(self, request, pk):
        return self.handle_file_upload(request, pk, "favicon")


class LicenseStatusView(APIView):
    def get(self, request):
        expiry_date_str = settings.LICENSE_EXPIRATION

        if not expiry_date_str:
            return Response(
                {"status": "unknown", "message": "No expiry date set"},
                status=status.HTTP_400_BAD_REQUEST,
            )

        try:
            expiry_date = datetime.fromisoformat(expiry_date_str)
        except ValueError:
            return Response(
                {"status": "error", "message": "Invalid expiry date format"},
                status=status.HTTP_500_INTERNAL_SERVER_ERROR,
            )

        now = datetime.now()

        if expiry_date > now:
            days_left = (expiry_date - now).days
            return Response({"status": "active", "days_left": days_left})
        else:
            days_expired = (now - expiry_date).days
            return Response({"status": "expired", "days_expired": days_expired})


@api_view(["GET"])
def get_build(request):
    """
    API endpoint that returns the build version of the application.
    """
    VERSION = settings.VERSION
    BUILD = settings.BUILD
    LICENSE_SEATS = settings.LICENSE_SEATS
    LICENSE_EXPIRATION = datetime.fromisoformat(settings.LICENSE_EXPIRATION)
    return Response(
        {
            "version": VERSION,
            "build": BUILD,
            "license_seats": LICENSE_SEATS,
            "available_seats": LICENSE_SEATS - len(User.get_editors()),
            "license_expiration": date_format(LICENSE_EXPIRATION, use_l10n=True),
        }
    )<|MERGE_RESOLUTION|>--- conflicted
+++ resolved
@@ -15,9 +15,7 @@
 from rest_framework.parsers import FileUploadParser
 from rest_framework.permissions import AllowAny
 from rest_framework.response import Response
-<<<<<<< HEAD
-from rest_framework.views import APIView
-=======
+from rest_framework.views import 
 
 from django.conf import settings
 
@@ -25,7 +23,6 @@
 from core.utils import MAIN_ENTITY_DEFAULT_NAME
 from iam.models import User
 from tprm.models import Entity
->>>>>>> 1bd4e702
 
 from .models import ClientSettings
 from .serializers import ClientSettingsReadSerializer
@@ -167,7 +164,7 @@
         return self.handle_file_upload(request, pk, "favicon")
 
 
-class LicenseStatusView(APIView):
+class LicenseStatusView():
     def get(self, request):
         expiry_date_str = settings.LICENSE_EXPIRATION
 
