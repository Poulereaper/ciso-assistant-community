--- conflicted
+++ resolved
@@ -1,9 +1,5 @@
 import pytest
-<<<<<<< HEAD
-from rest_framework.status import HTTP_403_FORBIDDEN
-=======
 from rest_framework.status import HTTP_403_FORBIDDEN, HTTP_400_BAD_REQUEST
->>>>>>> 44d25504
 from rest_framework.test import APIClient
 from core.models import (
     ComplianceAssessment,
@@ -163,11 +159,7 @@
             },
             base_count=-1,
             fails=True,
-<<<<<<< HEAD
-            expected_status=HTTP_403_FORBIDDEN,
-=======
             expected_status=HTTP_400_BAD_REQUEST
->>>>>>> 44d25504
         )
 
     def test_update_requirement_assessments(self, authenticated_client):
