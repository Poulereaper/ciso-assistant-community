--- conflicted
+++ resolved
@@ -2,447 +2,7 @@
 from django.db.models.signals import post_migrate
 import os
 
-<<<<<<< HEAD
-from structlog import get_logger
-
-logger = get_logger(__name__)
-
-READER_PERMISSIONS_LIST = [
-    "view_project",
-    "view_riskassessment",
-    "view_appliedcontrol",
-    "view_policy",
-    "view_riskscenario",
-    "view_riskacceptance",
-    "view_asset",
-    "view_threat",
-    "view_referencecontrol",
-    "view_folder",
-    "view_usergroup",
-    "view_riskmatrix",
-    "view_complianceassessment",
-    "view_requirementassessment",
-    "view_requirementnode",
-    "view_evidence",
-    "view_framework",
-    "view_loadedlibrary",
-    "view_storedlibrary",
-    "view_user",
-    "view_requirementmappingset",
-    "view_requirementmapping",
-]
-
-APPROVER_PERMISSIONS_LIST = [
-    "view_project",
-    "view_riskassessment",
-    "view_appliedcontrol",
-    "view_policy",
-    "view_riskscenario",
-    "view_riskacceptance",
-    "approve_riskacceptance",
-    "view_asset",
-    "view_threat",
-    "view_referencecontrol",
-    "view_folder",
-    "view_usergroup",
-    "view_riskmatrix",
-    "view_complianceassessment",
-    "view_requirementassessment",
-    "view_requirementnode",
-    "view_evidence",
-    "view_framework",
-    "view_storedlibrary",
-    "view_loadedlibrary",
-    "view_user",
-    "view_requirementmappingset",
-    "view_requirementmapping",
-]
-
-ANALYST_PERMISSIONS_LIST = [
-    "add_project",
-    "view_project",
-    "change_project",
-    "delete_project",
-    "add_riskassessment",
-    "view_riskassessment",
-    "change_riskassessment",
-    "delete_riskassessment",
-    "add_appliedcontrol",
-    "view_appliedcontrol",
-    "change_appliedcontrol",
-    "delete_appliedcontrol",
-    "add_policy",
-    "view_policy",
-    "change_policy",
-    "delete_policy",
-    "add_riskscenario",
-    "view_riskscenario",
-    "change_riskscenario",
-    "delete_riskscenario",
-    "add_riskacceptance",
-    "view_riskacceptance",
-    "change_riskacceptance",
-    "delete_riskacceptance",
-    "add_complianceassessment",
-    "view_complianceassessment",
-    "change_complianceassessment",
-    "delete_complianceassessment",
-    "view_requirementassessment",
-    "change_requirementassessment",
-    "add_evidence",
-    "view_evidence",
-    "change_evidence",
-    "delete_evidence",
-    "add_asset",
-    "view_asset",
-    "change_asset",
-    "delete_asset",
-    "add_threat",
-    "view_threat",
-    "change_threat",
-    "delete_threat",
-    "view_referencecontrol",
-    "view_folder",
-    "view_usergroup",
-    "view_riskmatrix",
-    "view_requirementnode",
-    "view_framework",
-    "view_storedlibrary",
-    "view_loadedlibrary",
-    "view_user",
-    "view_requirementmappingset",
-    "view_requirementmapping",
-]
-
-DOMAIN_MANAGER_PERMISSIONS_LIST = [
-    "change_usergroup",
-    "view_usergroup",
-    "add_project",
-    "change_project",
-    "delete_project",
-    "view_project",
-    "add_riskassessment",
-    "view_riskassessment",
-    "change_riskassessment",
-    "delete_riskassessment",
-    "add_appliedcontrol",
-    "view_appliedcontrol",
-    "change_appliedcontrol",
-    "delete_appliedcontrol",
-    "add_policy",
-    "view_policy",
-    "change_policy",
-    "delete_policy",
-    "add_riskscenario",
-    "view_riskscenario",
-    "change_riskscenario",
-    "delete_riskscenario",
-    "add_riskacceptance",
-    "view_riskacceptance",
-    "change_riskacceptance",
-    "delete_riskacceptance",
-    "add_asset",
-    "view_asset",
-    "change_asset",
-    "delete_asset",
-    "add_threat",
-    "view_threat",
-    "change_threat",
-    "delete_threat",
-    "view_referencecontrol",
-    "view_folder",
-    "change_folder",
-    "add_riskmatrix",
-    "view_riskmatrix",
-    "change_riskmatrix",
-    "delete_riskmatrix",
-    "add_complianceassessment",
-    "view_complianceassessment",
-    "change_complianceassessment",
-    "delete_complianceassessment",
-    "view_requirementassessment",
-    "change_requirementassessment",
-    "add_evidence",
-    "view_evidence",
-    "change_evidence",
-    "delete_evidence",
-    "view_requirementnode",
-    "view_framework",
-    "view_storedlibrary",
-    "view_loadedlibrary",
-    "view_user",
-    "view_requirementmappingset",
-    "view_requirementmapping",
-]
-
-ADMINISTRATOR_PERMISSIONS_LIST = [
-    "add_user",
-    "view_user",
-    "change_user",
-    "delete_user",
-    "add_usergroup",
-    "view_usergroup",
-    "change_usergroup",
-    "delete_usergroup",
-    "add_event",
-    "view_event",
-    "change_event",
-    "delete_event",
-    "add_asset",
-    "view_asset",
-    "change_asset",
-    "delete_asset",
-    "add_threat",
-    "view_threat",
-    "change_threat",
-    "delete_threat",
-    "add_referencecontrol",
-    "view_referencecontrol",
-    "change_referencecontrol",
-    "delete_referencecontrol",
-    "add_folder",
-    "change_folder",
-    "view_folder",
-    "delete_folder",
-    "add_project",
-    "change_project",
-    "delete_project",
-    "view_project",
-    "add_riskassessment",
-    "view_riskassessment",
-    "change_riskassessment",
-    "delete_riskassessment",
-    "add_appliedcontrol",
-    "view_appliedcontrol",
-    "change_appliedcontrol",
-    "delete_appliedcontrol",
-    "add_policy",
-    "view_policy",
-    "change_policy",
-    "delete_policy",
-    "add_riskscenario",
-    "view_riskscenario",
-    "change_riskscenario",
-    "delete_riskscenario",
-    "add_riskacceptance",
-    "view_riskacceptance",
-    "change_riskacceptance",
-    "delete_riskacceptance",
-    "approve_riskacceptance",
-    "add_riskmatrix",
-    "view_riskmatrix",
-    "change_riskmatrix",
-    "delete_riskmatrix",
-    "add_complianceassessment",
-    "view_complianceassessment",
-    "change_complianceassessment",
-    "delete_complianceassessment",
-    "view_requirementassessment",
-    "change_requirementassessment",
-    "add_evidence",
-    "view_evidence",
-    "change_evidence",
-    "delete_evidence",
-    "add_framework",
-    "view_framework",
-    "delete_framework",
-    "view_requirementnode",
-    "view_storedlibrary",
-    "add_storedlibrary",
-    "delete_storedlibrary",
-    "view_loadedlibrary",
-    "add_loadedlibrary",
-    "delete_loadedlibrary",
-    "backup",
-    "restore",
-    "view_globalsettings",
-    "change_globalsettings",
-    "view_requirementmappingset",
-    "view_requirementmapping",
-    "add_entity",
-    "change_entity",
-    "view_entity",
-    "delete_entity",
-    "add_representative",
-    "change_representative",
-    "view_representative",
-    "delete_representative",
-    "add_solution",
-    "change_solution",
-    "view_solution",
-    "delete_solution",
-    "add_product",
-    "change_product",
-    "view_product",
-    "delete_product",
-    "add_entityassessment",
-    "change_entityassessment",
-    "view_entityassessment",
-    "delete_entityassessment",
-]
-
-
-def startup(sender: AppConfig, **kwargs):
-    """
-    Implement CISO Assistant 1.0 default Roles and User Groups during migrate
-    This makes sure root folder and global groups are defined before any other object is created
-    Create superuser if CISO_ASSISTANT_SUPERUSER_EMAIL defined
-    """
-    from django.contrib.auth.models import Permission
-    from allauth.socialaccount.providers.saml.provider import SAMLProvider
-    from iam.models import Folder, Role, RoleAssignment, User, UserGroup
-    from global_settings.models import GlobalSettings
-
-    print("startup handler: initialize database")
-
-    reader_permissions = Permission.objects.filter(codename__in=READER_PERMISSIONS_LIST)
-
-    approver_permissions = Permission.objects.filter(
-        codename__in=APPROVER_PERMISSIONS_LIST
-    )
-
-    analyst_permissions = Permission.objects.filter(
-        codename__in=ANALYST_PERMISSIONS_LIST
-    )
-
-    domain_manager_permissions = Permission.objects.filter(
-        codename__in=DOMAIN_MANAGER_PERMISSIONS_LIST
-    )
-
-    administrator_permissions = Permission.objects.filter(
-        codename__in=ADMINISTRATOR_PERMISSIONS_LIST
-    )
-
-    # if root folder does not exist, then create it
-    if not Folder.objects.filter(content_type=Folder.ContentType.ROOT).exists():
-        Folder.objects.create(
-            name="Global", content_type=Folder.ContentType.ROOT, builtin=True
-        )
-    # update builtin roles to facilitate migrations
-    reader, created = Role.objects.get_or_create(name="BI-RL-AUD", builtin=True)
-    reader.permissions.set(reader_permissions)
-    approver, created = Role.objects.get_or_create(name="BI-RL-APP", builtin=True)
-    approver.permissions.set(approver_permissions)
-    analyst, created = Role.objects.get_or_create(name="BI-RL-ANA", builtin=True)
-    analyst.permissions.set(analyst_permissions)
-    domain_manager, created = Role.objects.get_or_create(name="BI-RL-DMA", builtin=True)
-    domain_manager.permissions.set(domain_manager_permissions)
-    administrator, created = Role.objects.get_or_create(name="BI-RL-ADM", builtin=True)
-    administrator.permissions.set(administrator_permissions)
-    # if global administrators user group does not exist, then create it
-    if not UserGroup.objects.filter(
-        name="BI-UG-ADM", folder=Folder.get_root_folder()
-    ).exists():
-        administrators = UserGroup.objects.create(
-            name="BI-UG-ADM", folder=Folder.get_root_folder(), builtin=True
-        )
-        ra1 = RoleAssignment.objects.create(
-            user_group=administrators,
-            role=Role.objects.get(name="BI-RL-ADM"),
-            is_recursive=True,
-            builtin=True,
-            folder=Folder.get_root_folder(),
-        )
-        ra1.perimeter_folders.add(administrators.folder)
-    # if global readers user group does not exist, then create it
-    if not UserGroup.objects.filter(
-        name="BI-UG-GAD", folder=Folder.get_root_folder()
-    ).exists():
-        global_readers = UserGroup.objects.create(
-            name="BI-UG-GAD",
-            folder=Folder.objects.get(content_type=Folder.ContentType.ROOT),
-            builtin=True,
-        )
-        ra2 = RoleAssignment.objects.create(
-            user_group=global_readers,
-            role=Role.objects.get(name="BI-RL-AUD"),
-            is_recursive=True,
-            builtin=True,
-            folder=Folder.get_root_folder(),
-        )
-        ra2.perimeter_folders.add(global_readers.folder)
-    # if global approvers user group does not exist, then create it
-    if not UserGroup.objects.filter(
-        name="BI-UG-GAP", folder=Folder.get_root_folder()
-    ).exists():
-        global_approvers = UserGroup.objects.create(
-            name="BI-UG-GAP",
-            folder=Folder.objects.get(content_type=Folder.ContentType.ROOT),
-            builtin=True,
-        )
-        ra2 = RoleAssignment.objects.create(
-            user_group=global_approvers,
-            role=Role.objects.get(name="BI-RL-APP"),
-            is_recursive=True,
-            builtin=True,
-            folder=Folder.get_root_folder(),
-        )
-        ra2.perimeter_folders.add(global_approvers.folder)
-
-    # if superuser defined and does not exist, then create it
-    if (
-        CISO_ASSISTANT_SUPERUSER_EMAIL
-        and not User.objects.filter(email=CISO_ASSISTANT_SUPERUSER_EMAIL).exists()
-    ):
-        try:
-            User.objects.create_superuser(
-                email=CISO_ASSISTANT_SUPERUSER_EMAIL, is_superuser=True
-            )
-        except Exception as e:
-            print(e)  # NOTE: Add this exception in the logger
-
-    default_attribute_mapping = SAMLProvider.default_attribute_mapping
-
-    settings = {
-        "attribute_mapping": {
-            "uid": default_attribute_mapping["uid"],
-            "email_verified": default_attribute_mapping["email_verified"],
-            "email": default_attribute_mapping["email"],
-        },
-        "idp": {
-            "entity_id": "",
-            "metadata_url": "",
-            "sso_url": "",
-            "slo_url": "",
-            "x509cert": "",
-        },
-        "sp": {
-            "entity_id": "ciso-assistant",
-        },
-        "advanced": {
-            "allow_repeat_attribute_name": True,
-            "allow_single_label_domains": False,
-            "authn_request_signed": False,
-            "digest_algorithm": "http://www.w3.org/2001/04/xmldsig-more#rsa-sha256",
-            "logout_request_signed": False,
-            "logout_response_signed": False,
-            "metadata_signed": False,
-            "name_id_encrypted": False,
-            "reject_deprecated_algorithm": True,
-            "reject_idp_initiated_sso": True,
-            "signature_algorithm": "http://www.w3.org/2001/04/xmldsig-more#rsa-sha256",
-            "want_assertion_encrypted": False,
-            "want_assertion_signed": False,
-            "want_attribute_statement": True,
-            "want_message_signed": False,
-            "want_name_id": False,
-            "want_name_id_encrypted": False,
-        },
-    }
-
-    if not GlobalSettings.objects.filter(name=GlobalSettings.Names.SSO).exists():
-        logger.info("SSO settings not found, creating default settings")
-        sso_settings = GlobalSettings.objects.create(
-            name=GlobalSettings.Names.SSO,
-            value={"client_id": "0", "settings": settings},
-        )
-        logger.info("SSO settings created", settings=sso_settings.value)
-
-    call_command("storelibraries")
-=======
 from .startup import startup
->>>>>>> 91150c01
-
 
 class CoreConfig(AppConfig):
     default_auto_field = "django.db.models.BigAutoField"
