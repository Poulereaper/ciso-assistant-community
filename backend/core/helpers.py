--- conflicted
+++ resolved
@@ -191,13 +191,6 @@
     requirement_nodes: list, requirements_assessed: list | None
 ) -> dict:
     """
-<<<<<<< HEAD
-    Optimized function to build a framework groups tree.
-    """
-    # Preprocess requirements_assessed for O(1) lookup.
-    ra_dict = (
-        {str(ra.requirement.id): ra for ra in requirements_assessed}
-=======
     Recursive function to build framework groups tree
     requirement_nodes: the list of all requirement_nodes
     requirements_assessed: the list of all requirements_assessed
@@ -213,23 +206,10 @@
 
     requirement_assessment_from_requirement_id = (
         {str(ra.requirement_id): ra for ra in requirements_assessed}
->>>>>>> d5559eb9
         if requirements_assessed
         else {}
     )
 
-<<<<<<< HEAD
-    # Preprocess requirement_nodes into a dict by parent_urn for O(1) child lookup.
-    children_dict = {}
-    for node in requirement_nodes:
-        if node.parent_urn not in children_dict:
-            children_dict[node.parent_urn] = []
-        children_dict[node.parent_urn].append(node)
-
-    def get_sorted_requirement_nodes_rec(parent_urn):
-        """
-        Recursive helper function to build the framework groups tree.
-=======
 
     def get_sorted_requirement_nodes_rec(
         requirement_nodes: list,
@@ -239,7 +219,6 @@
         """
         Recursive function to build framework groups tree, within get_sorted_requirements_nodes
         start: the initial list
->>>>>>> d5559eb9
         """
         result = {}
         for node in children_dict.get(parent_urn, []):
@@ -253,14 +232,6 @@
                 "description": node.description,
                 "children": get_sorted_requirement_nodes_rec(node.urn),
             }
-<<<<<<< HEAD
-
-            # Add requirement assessment info if available
-            if ra_dict:
-                ra = ra_dict.get(str(node.id))
-                if ra:
-                    node_info.update(
-=======
             for req in sorted([
                 requirement_node
                 for requirement_node in requirement_nodes
@@ -271,14 +242,26 @@
                     req_as = requirement_assessment_from_requirement_id[str(req.id)]
                     result[str(node.id)]["children"][str(req.id)].update(
                         {
+                            "ra_id": str(ra.id),
+                            "leaf_content": node_info.get("node_content", ""),
+                            "status": ra.status,
+                            "status_display": ra.get_status_display(),
+                            "status_i18n": camel_case(ra.status),
+                            "threats": ThreatReadSerializer(
+                                ra.requirement.threats.all(), many=True
+                            ).data,
+                            "reference_controls": ReferenceControlReadSerializer(
+                                req.reference_controls.all(), many=True
+                            ).data,
+                        }
+                    )
+                else:
+                    result[str(node.id)]["children"][str(req.id)].update(
+                        {
                             "urn": req.urn,
                             "name": req.display_short(),
+                            "leaf_content": req.display_long(),
                             "description": req.description,
-                            "ra_id": str(req_as.id),
-                            "leaf_content": req.display_long(),
-                            "status": req_as.status,
-                            "status_display": req_as.get_status_display(),
-                            "status_i18n": camel_case(req_as.status),
                             "style": "leaf",
                             "threats": ThreatReadSerializer(
                                 req.threats.all(), many=True
@@ -288,28 +271,6 @@
                             ).data,
                         }
                     )
-                else:
-                    result[str(node.id)]["children"][str(req.id)].update(
->>>>>>> d5559eb9
-                        {
-                            "ra_id": str(ra.id),
-                            "leaf_content": node_info.get("node_content", ""),
-                            "status": ra.status,
-                            "status_display": ra.get_status_display(),
-                            "status_i18n": camel_case(ra.status),
-                            "threats": ThreatReadSerializer(
-                                ra.requirement.threats.all(), many=True
-                            ).data,
-<<<<<<< HEAD
-                            "security_functions": SecurityFunctionReadSerializer(
-                                ra.requirement.security_functions.all(), many=True
-=======
-                            "reference_controls": ReferenceControlReadSerializer(
-                                req.reference_controls.all(), many=True
->>>>>>> d5559eb9
-                            ).data,
-                        }
-                    )
                     node_info[
                         "style"
                     ] = "leaf"  # Update style to leaf if it has an assessment
@@ -320,17 +281,11 @@
 
     # Initialize the recursive building from root nodes (those without a parent_urn).
     tree = get_sorted_requirement_nodes_rec(
-<<<<<<< HEAD
-        None
-    )  # Assuming root nodes have `parent_urn` as None or similar.
-
-=======
         requirement_nodes,
         requirements_assessed,
         sorted([rn for rn in requirement_nodes if not rn.parent_urn],
                key=lambda x: x.order_id),
     )
->>>>>>> d5559eb9
     return tree
 
 
