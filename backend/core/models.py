from pathlib import Path
from django.apps import apps
from django.core.validators import MaxValueValidator
from django.forms.models import model_to_dict
from django.contrib.auth import get_user_model
from django.db import models, transaction
from django.utils.translation import gettext_lazy as _
from django.db.models import Q

from .base_models import AbstractBaseModel, NameDescriptionMixin, ETADueDateMixin
from .validators import validate_file_size, validate_file_name
from .utils import camel_case, sha256
from iam.models import FolderMixin, PublishInRootFolderMixin
from django.core import serializers

import os
import json
import yaml

from django.core.exceptions import ValidationError

from django.urls import reverse
from datetime import date, datetime
from typing import Union, Dict, Set, List, Tuple, Type, Self
from django.utils.html import format_html

from structlog import get_logger

logger = get_logger(__name__)

User = get_user_model()

########################### Referential objects #########################


class ReferentialObjectMixin(NameDescriptionMixin, FolderMixin):
    """
    Mixin for referential objects.
    """

    urn = models.CharField(
        max_length=100, null=True, blank=True, unique=True, verbose_name=_("URN")
    )
    ref_id = models.CharField(
        max_length=100, blank=True, null=True, verbose_name=_("Reference ID")
    )
    provider = models.CharField(
        max_length=200, blank=True, null=True, verbose_name=_("Provider")
    )
    name = models.CharField(
        null=True, max_length=200, verbose_name=_("Name"), unique=False
    )
    description = models.TextField(null=True, blank=True, verbose_name=_("Description"))
    annotation = models.TextField(null=True, blank=True, verbose_name=_("Annotation"))

    class Meta:
        abstract = True

    @property
    def display_short(self) -> str:
        _name = (
            self.ref_id
            if not self.name
            else self.name
            if not self.ref_id
            else f"{self.ref_id} - {self.name}"
        )
        _name = "" if not _name else _name
        return _name

    @property
    def display_long(self) -> str:
        _name = self.display_short
        _display = (
            _name
            if not self.description
            else self.description
            if _name == ""
            else f"{_name}: {self.description}"
        )
        return _display

    def __str__(self) -> str:
        return self.display_short


class I18nObjectMixin(models.Model):
    locale = models.CharField(
        max_length=100, null=False, blank=False, default="en", verbose_name=_("Locale")
    )
    default_locale = models.BooleanField(default=True, verbose_name=_("Default locale"))

    class Meta:
        abstract = True


class LibraryMixin(ReferentialObjectMixin, I18nObjectMixin):
    class Meta:
        abstract = True
        unique_together = [["urn", "locale", "version"]]

    urn = models.CharField(max_length=100, null=True, blank=True, verbose_name=_("URN"))
    copyright = models.CharField(
        max_length=4096, null=True, blank=True, verbose_name=_("Copyright")
    )
    version = models.IntegerField(null=False, verbose_name=_("Version"))
    packager = models.CharField(
        max_length=100,
        blank=True,
        null=True,
        help_text=_("Packager of the library"),
        verbose_name=_("Packager"),
    )
    builtin = models.BooleanField(default=False)
    objects_meta = models.JSONField(default=dict)
    dependencies = models.JSONField(
        null=True
    )  # models.CharField(blank=False,null=True,max_length=16384)


class StoredLibrary(LibraryMixin):
    is_loaded = models.BooleanField(default=False)
    hash_checksum = models.CharField(max_length=64)
    content = models.TextField()

    REQUIRED_FIELDS = {"urn", "name", "version", "objects"}
    FIELDS_VERIFIERS = {}
    HASH_CHECKSUM_SET = set()  # For now a library isn't updated if its SHA256 checksum has already been registered in the database.

    @classmethod
    def __init_class__(cls):
        cls.HASH_CHECKSUM_SET = set(
            value["hash_checksum"] for value in cls.objects.values("hash_checksum")
        )

    @classmethod
    def store_library_content(
        cls, library_content: bytes, builtin: bool = False
    ) -> "StoredLibrary | None":
        from library.utils import match_urn

        hash_checksum = sha256(library_content)
        if hash_checksum in StoredLibrary.HASH_CHECKSUM_SET:
            return None  # We do not store the library if its hash checksum is in the database.
        try:
            library_data = yaml.safe_load(library_content)
            if not isinstance(library_data, dict):
                raise yaml.YAMLError(
                    f"The YAML content must be a dictionary but it's been interpreted as a {type(library_data).__name__} !"
                )
        except yaml.YAMLError as e:
            logger.error("Error while loading library content", error=e)
            raise e

        missing_fields = StoredLibrary.REQUIRED_FIELDS - set(library_data.keys())

        if missing_fields:
            err = "The following fields are missing : {}".format(
                ", ".join(repr(field) for field in missing_fields)
            )
            logger.error("Error while loading library content", error=err)
            raise ValueError(err)

        urn = library_data["urn"].lower()
        if not match_urn(urn):
            raise ValueError("Library URN is badly formatted")
        locale = library_data.get("locale", "en")
        version = int(library_data["version"])
        is_loaded = LoadedLibrary.objects.filter(  # We consider the library as loaded even if the loaded version is different
            urn=urn, locale=locale
        ).exists()
        if StoredLibrary.objects.filter(urn=urn, locale=locale, version__gte=version):
            return None  # We do not accept to store outdated libraries

        # This code allows adding outdated libraries in the library store but they will be erased if a greater version of this library is stored.
        for outdated_library in StoredLibrary.objects.filter(
            urn=urn, locale=locale, version__lt=version
        ):
            outdated_library.delete()

        objects_meta = {
            key: (1 if key == "framework" else len(value))
            for key, value in library_data["objects"].items()
        }

        dependencies = library_data.get(
            "dependencies", []
        )  # I don't want whitespaces in URN anymore nontheless

        library_objects = json.dumps(library_data["objects"])
        return StoredLibrary.objects.create(
            name=library_data["name"],
            is_published=True,
            urn=urn,
            locale=locale,
            version=version,
            ref_id=library_data["ref_id"],
            default_locale=False,  # We don't care about this value yet.
            description=library_data.get("description"),
            annotation=library_data.get("annotation"),
            copyright=library_data.get("copyright"),
            provider=library_data.get("provider"),
            packager=library_data.get("packager"),
            objects_meta=objects_meta,
            dependencies=dependencies,
            is_loaded=is_loaded,
            builtin=builtin,  # We have to add a "builtin: true" line to every builtin library file.
            hash_checksum=hash_checksum,
            content=library_objects,
        )

    @classmethod
    def store_library_file(
        cls, fname: Path, builtin: bool = False
    ) -> "StoredLibrary | None":
        with open(fname, "rb") as f:
            library_content = f.read()
        return StoredLibrary.store_library_content(library_content, builtin)

    def load(self) -> Union[str, None]:
        from library.utils import LibraryImporter

        if LoadedLibrary.objects.filter(urn=self.urn, locale=self.locale):
            return "This library has already been loaded."

        library_importer = LibraryImporter(self)
        error_msg = library_importer.import_library()
        if error_msg is None:
            self.is_loaded = True
            self.save()
        return error_msg


class LibraryUpdater:
    def __init__(self, old_library: Type["LoadedLibrary"], new_library: StoredLibrary):
        self.old_library = old_library
        self.old_objects = [
            *old_library.threats.all(),
            *old_library.reference_controls.all(),
            *old_library.threats.all(),
            *old_library.risk_matrices.all(),
        ]
        self.new_library = new_library
        library_content = json.loads(self.new_library.content)
        self.dependencies = self.new_library.dependencies
        if self.dependencies is None:
            self.dependencies = []
        self.new_framework = library_content.get("framework")
        self.new_matrices = library_content.get("risk_matrix")
        self.threats = library_content.get("threats", [])
        self.reference_controls = library_content.get("reference_controls", [])
        self.new_objects = {obj["urn"].lower(): obj for obj in self.threats}
        self.new_objects.update(
            {obj["urn"].lower(): obj for obj in self.reference_controls}
        )
        if self.new_framework:
            self.new_objects[self.new_framework["urn"].lower()] = self.new_framework
        if self.new_matrices:
            for matrix in self.new_matrices:
                self.new_objects[matrix["urn"].lower()] = matrix

    def update_dependencies(self) -> Union[str, None]:
        for dependency_urn in self.dependencies:
            possible_dependencies = [*LoadedLibrary.objects.filter(urn=dependency_urn)]
            if (
                not possible_dependencies
            ):  # This part of the code hasn't been tested yet
                stored_dependencies = [
                    *StoredLibrary.objects.filter(urn=dependency_urn)
                ]
                if not stored_dependencies:
                    return "dependencyNotFound"
                dependency = stored_dependencies[0]
                for i in range(1, len(stored_dependencies)):
                    stored_dependency = stored_dependencies[i]
                    if stored_dependency.locale == self.old_library.locale:
                        dependency = stored_dependency
                if err_msg := dependency.load():
                    return err_msg
                continue

            dependency = possible_dependencies[0]
            for i in range(1, len(possible_dependencies)):
                possible_dependency = possible_dependencies[i]
                if possible_dependency.locale == self.old_library.locale:
                    dependency = possible_dependency

            if (err_msg := dependency.update()) not in [None, "libraryHasNoUpdate"]:
                return err_msg

    # We should create a LibraryVerifier class in the future that check if the library is valid and use it for a better error handling.
    def update_library(self) -> Union[str, None]:
        if (error_msg := self.update_dependencies()) is not None:
            return error_msg

        old_dependencies_urn = {
            dependency.urn for dependency in self.old_library.dependencies.all()
        }
        dependencies_urn = set(self.dependencies)
        new_dependencies_urn = dependencies_urn - old_dependencies_urn

        if not set(dependencies_urn).issuperset(old_dependencies_urn):
            return "invalidLibraryUpdate"

        new_dependencies = []
        for new_dependency_urn in new_dependencies_urn:
            try:
                new_dependency = LoadedLibrary.objects.filter(
                    urn=new_dependency_urn
                ).first()  # The locale is not handled by this code
            except:
                return "dependencyNotFound"
            new_dependencies.append(new_dependency)

        for key, value in [
            ("name", self.new_library.name),
            ("version", self.new_library.version),
            ("provider", self.new_library.provider),
            (
                "packager",
                self.new_library.packager,
            ),  # A user can fake a builtin library in this case because he can update a builtin library by adding its own library with the same URN as a builtin library.
            ("ref_id", self.new_library.ref_id),  # Should we even update the ref_id ?
            ("description", self.new_library.description),
            ("annotation", self.new_library.annotation),
            ("copyright", self.new_library.copyright),
            ("objects_meta", self.new_library.objects_meta),
        ]:
            setattr(self.old_library, key, value)
        self.old_library.save()

        for new_dependency in new_dependencies:
            self.old_library.dependencies.add(new_dependency)

        referential_object_dict = {
            "locale": self.old_library.locale,
            "default_locale": self.old_library.default_locale,
            "provider": self.new_library.provider,
            "is_published": True,
        }

        for threat in self.threats:
            Threat.objects.update_or_create(
                urn=threat["urn"].lower(),
                defaults=threat,
                create_defaults={
                    **referential_object_dict,
                    **threat,
                    "library": self.old_library,
                },
            )

        for reference_control in self.reference_controls:
            ReferenceControl.objects.update_or_create(
                urn=reference_control["urn"].lower(),
                defaults=reference_control,
                create_defaults={
                    **referential_object_dict,
                    **reference_control,
                    "library": self.old_library,
                },
            )

        if self.new_framework is not None:
            framework_dict = {**self.new_framework}
            del framework_dict["requirement_nodes"]

            new_framework, _ = Framework.objects.update_or_create(
                urn=self.new_framework["urn"],
                defaults=framework_dict,
                create_defaults={
                    **referential_object_dict,
                    **framework_dict,
                    "library": self.old_library,
                },
            )

            requirement_node_urns = set(
                rc.urn for rc in RequirementNode.objects.filter(framework=new_framework)
            )
            new_requirement_node_urns = set(
                rc["urn"].lower() for rc in self.new_framework["requirement_nodes"]
            )
            deleted_requirement_node_urns = (
                requirement_node_urns - new_requirement_node_urns
            )

            for requirement_node_urn in deleted_requirement_node_urns:
                requirement_node = RequirementNode.objects.filter(
                    urn=requirement_node_urn
                ).first()  # locale is not used, so if there are more than one requirement node with this URN only the first fetched requirement node will be deleted.
                if requirement_node is not None:
                    requirement_node.delete()

            requirement_nodes = self.new_framework["requirement_nodes"]
            involved_library_urns = [*self.dependencies, self.old_library.urn]
            involved_libraries = set(
                LoadedLibrary.objects.filter(urn__in=involved_library_urns)
            )
            objects_tracked = {}

            for threat in Threat.objects.filter(library__in=involved_libraries):
                objects_tracked[threat.urn] = threat

            for rc in ReferenceControl.objects.filter(library__in=involved_libraries):
                objects_tracked[rc.urn] = rc

            compliance_assessments = [
                *ComplianceAssessment.objects.filter(framework=new_framework)
            ]

            order_id = 0
            for requirement_node in requirement_nodes:
                requirement_node_dict = {**requirement_node}
                for key in ["maturity", "depth", "reference_controls", "threats"]:
                    requirement_node_dict.pop(key, None)
                requirement_node_dict["order_id"] = order_id
                order_id += 1

                (
                    new_requirement_node,
                    created,
                ) = RequirementNode.objects.update_or_create(
                    urn=requirement_node["urn"].lower(),
                    defaults=requirement_node_dict,
                    create_defaults={
                        **referential_object_dict,
                        **requirement_node_dict,
                        "framework": new_framework,
                    },
                )

                if created:
                    for compliance_assessment in compliance_assessments:
                        ra = RequirementAssessment.objects.create(
                            compliance_assessment=compliance_assessment,
                            requirement=new_requirement_node,
                            folder=compliance_assessment.project.folder,
                        )

                for threat_urn in requirement_node_dict.get("threats", []):
                    thread_to_add = objects_tracked.get(threat_urn)
                    if thread_to_add is None:  # I am not 100% this condition is usefull
                        thread_to_add = Threat.objects.filter(
                            urn=threat_urn
                        ).first()  # No locale support
                    if thread_to_add is not None:
                        new_requirement_node.threats.add(thread_to_add)

                for reference_control_urn in requirement_node.get(
                    "reference_controls", []
                ):
                    reference_control_to_add = objects_tracked.get(
                        reference_control_urn
                    )
                    if (
                        reference_control_to_add is None
                    ):  # I am not 100% this condition is usefull
                        reference_control_to_add = ReferenceControl.objects.filter(
                            urn=reference_control_urn.lower()
                        ).first()  # No locale support

                    if reference_control_to_add is not None:
                        new_requirement_node.reference_controls.add(
                            reference_control_to_add
                        )

        if self.new_matrices is not None:
            for matrix in self.new_matrices:
                json_definition_keys = {
                    "grid",
                    "probability",
                    "impact",
                    "risk",
                }  # Store this as a constant somewhere (as a static attribute of the class)
                other_keys = set(matrix.keys()) - json_definition_keys
                matrix_dict = {key: matrix[key] for key in other_keys}
                matrix_dict["json_definition"] = {}
                for key in json_definition_keys:
                    if (
                        key in matrix
                    ):  # If all keys are mandatory this condition is useless
                        matrix_dict["json_definition"][key] = matrix[key]
                matrix_dict["json_definition"] = json.dumps(
                    matrix_dict["json_definition"]
                )

                RiskMatrix.objects.update_or_create(
                    urn=matrix["urn"].lower(),
                    defaults=matrix_dict,
                    create_defaults={
                        **referential_object_dict,
                        **matrix_dict,
                        "library": self.old_library,
                    },
                )


class LoadedLibrary(LibraryMixin):
    dependencies = models.ManyToManyField(
        "self", blank=True, verbose_name=_("Dependencies"), symmetrical=False
    )

    @transaction.atomic
    def update(self):
        new_libraries = [
            *StoredLibrary.objects.filter(
                urn=self.urn, locale=self.locale, version__gt=self.version
            )
        ]

        if not new_libraries:
            return "libraryHasNoUpdate"

        new_library = max(new_libraries, key=lambda lib: lib.version)
        library_updater = LibraryUpdater(self, new_library)
        return library_updater.update_library()

    @property
    def _objects(self):
        res = {}
        if self.frameworks.count() > 0:
            res["framework"] = model_to_dict(self.frameworks.first())
            res["framework"].update(self.frameworks.first().library_entry)
        if self.threats.count() > 0:
            res["threats"] = [model_to_dict(threat) for threat in self.threats.all()]
        if self.reference_controls.count() > 0:
            res["reference_controls"] = [
                model_to_dict(reference_control)
                for reference_control in self.reference_controls.all()
            ]
        if self.risk_matrices.count() > 0:
            matrix = self.risk_matrices.first()
            res["risk_matrix"] = model_to_dict(matrix)
            res["risk_matrix"]["probability"] = matrix.probability
            res["risk_matrix"]["impact"] = matrix.impact
            res["risk_matrix"]["risk"] = matrix.risk
            res["risk_matrix"]["grid"] = matrix.grid
            res["strength_of_knowledge"] = matrix.strength_of_knowledge
            res["risk_matrix"] = [res["risk_matrix"]]
        return res

    @property
    def reference_count(self) -> int:
        """
        Returns the number of distinct dependent libraries and risk and compliance assessments that reference objects from this library
        """
        return (
            RiskAssessment.objects.filter(
                Q(risk_scenarios__threats__library=self)
                | Q(risk_matrix__library=self)
                | Q(risk_scenarios__applied_controls__reference_control__library=self)
            )
            .distinct()
            .count()
            + ComplianceAssessment.objects.filter(
                Q(framework__library=self)
                | Q(
                    requirement_assessments__applied_controls__reference_control__library=self
                )
            )
            .distinct()
            .count()
            + LoadedLibrary.objects.filter(dependencies=self).distinct().count()
        )

    def delete(self, *args, **kwargs):
        if self.reference_count > 0:
            raise ValueError(
                "This library is still referenced by some risk or compliance assessments"
            )
        dependent_libraries = LoadedLibrary.objects.filter(dependencies=self)
        if dependent_libraries:
            raise ValueError(
                f"This library is a dependency of {dependent_libraries.count()} other libraries"
            )
        super(LoadedLibrary, self).delete(*args, **kwargs)
        StoredLibrary.objects.filter(urn=self.urn, locale=self.locale).update(
            is_loaded=False
        )


class Threat(ReferentialObjectMixin, I18nObjectMixin, PublishInRootFolderMixin):
    library = models.ForeignKey(
        LoadedLibrary,
        on_delete=models.CASCADE,
        null=True,
        blank=True,
        related_name="threats",
    )

    fields_to_check = ["ref_id", "name"]

    class Meta:
        verbose_name = _("Threat")
        verbose_name_plural = _("Threats")

    def is_deletable(self) -> bool:
        """
        Returns True if the framework can be deleted
        """
        if self.requirements.count() > 0:
            return False
        return True

    @property
    def frameworks(self):
        return Framework.objects.filter(requirement__threats=self).distinct()

    def __str__(self):
        return self.name


class ReferenceControl(ReferentialObjectMixin, I18nObjectMixin):
    CATEGORY = [
        ("policy", _("Policy")),
        ("process", _("Process")),
        ("technical", _("Technical")),
        ("physical", _("Physical")),
    ]

    library = models.ForeignKey(
        LoadedLibrary,
        on_delete=models.CASCADE,
        null=True,
        blank=True,
        related_name="reference_controls",
    )

    category = models.CharField(
        max_length=20,
        null=True,
        blank=True,
        choices=CATEGORY,
        verbose_name=_("Category"),
    )

    typical_evidence = models.JSONField(
        verbose_name=_("Typical evidence"), null=True, blank=True
    )

    fields_to_check = ["ref_id", "name"]

    class Meta:
        verbose_name = _("Reference control")
        verbose_name_plural = _("Reference controls")

    def is_deletable(self) -> bool:
        """
        Returns True if the framework can be deleted
        """
        if self.requirements.count() or self.appliedcontrol_set.count() > 0:
            return False
        return True

    @property
    def frameworks(self):
        return Framework.objects.filter(requirement__reference_controls=self).distinct()

    def __str__(self):
        if self.name:
            return self.ref_id + " - " + self.name if self.ref_id else self.name
        else:
            return (
                self.ref_id + " - " + self.description
                if self.ref_id
                else self.description
            )


class RiskMatrix(ReferentialObjectMixin, I18nObjectMixin):
    library = models.ForeignKey(
        LoadedLibrary,
        on_delete=models.CASCADE,
        null=True,
        blank=True,
        related_name="risk_matrices",
    )

    json_definition = models.JSONField(
        verbose_name=_("JSON definition"),
        help_text=_(
            "JSON definition of the risk matrix. \
        See the documentation for more information."
        ),
        default=dict,
    )
    is_enabled = models.BooleanField(
        _("enabled"),
        default=True,
        help_text=_(
            "If the risk matrix is set as disabled, it will not be available for selection for new risk assessments."
        ),
    )
    provider = models.CharField(
        max_length=200, blank=True, null=True, verbose_name=_("Provider")
    )

    @property
    def is_used(self) -> bool:
        return RiskAssessment.objects.filter(risk_matrix=self).exists()

    @property
    def risk_assessments(self) -> list:
        return RiskAssessment.objects.filter(risk_matrix=self)

    @property
    def projects(self) -> list:
        return Project.objects.filter(riskassessment__risk_matrix=self).distinct()

    def parse_json(self) -> dict:
        return json.loads(self.json_definition)

    @property
    def grid(self) -> list:
        risk_matrix = self.parse_json()
        grid = []
        for row in risk_matrix["grid"]:
            grid.append([item for item in row])
        return grid

    @property
    def probability(self) -> list:
        risk_matrix = self.parse_json()
        return risk_matrix["probability"]

    @property
    def impact(self) -> list:
        risk_matrix = self.parse_json()
        return risk_matrix["impact"]

    @property
    def risk(self) -> list:
        risk_matrix = self.parse_json()
        return risk_matrix["risk"]

    @property
    def strength_of_knowledge(self):
        risk_matrix = self.parse_json()
        return risk_matrix.get("strength_of_knowledge")

    def render_grid_as_colors(self):
        risk_matrix = self.parse_json()
        grid = risk_matrix["grid"]
        res = [[risk_matrix["risk"][i] for i in row] for row in grid]

        return res

    def __str__(self) -> str:
        return self.name


class Framework(ReferentialObjectMixin, I18nObjectMixin):
    min_score = models.IntegerField(default=0, verbose_name=_("Minimum score"))
    max_score = models.IntegerField(default=100, verbose_name=_("Maximum score"))
    scores_definition = models.JSONField(
        blank=True, null=True, verbose_name=_("Score definition")
    )
    implementation_groups_definition = models.JSONField(
        blank=True, null=True, verbose_name=_("Implementation groups definition")
    )
    library = models.ForeignKey(
        LoadedLibrary,
        on_delete=models.CASCADE,
        null=True,
        blank=True,
        related_name="frameworks",
    )

    class Meta:
        verbose_name = _("Framework")
        verbose_name_plural = _("Frameworks")

    def is_deletable(self) -> bool:
        """
        Returns True if the framework can be deleted
        """
        if self.compliance_assessment_set.count() > 0:
            return False
        return True

    @property
    def library_entry(self):
        res = {}
        requirement_nodes = self.get_requirement_nodes()
        if requirement_nodes:
            res["requirement_nodes"] = requirement_nodes

        return res

    def get_requirement_nodes(self):
        # Prefetch related objects if they exist to reduce database queries.
        # Adjust prefetch_related paths according to your model relationships.
        nodes_queryset = self.requirement_nodes.prefetch_related(
            "threats", "reference_controls"
        )
        if nodes_queryset.exists():
            return [self.process_node(node) for node in nodes_queryset]
        return []

    def process_node(self, node):
        # Convert the node to dict and process threats and security functions.
        node_dict = model_to_dict(node)
        if node.threats.exists():
            node_dict["threats"] = [
                model_to_dict(threat) for threat in node.threats.all()
            ]
        if node.reference_controls.exists():
            node_dict["reference_controls"] = [
                model_to_dict(reference_control)
                for reference_control in node.reference_controls.all()
            ]
        return node_dict


class RequirementNode(ReferentialObjectMixin, I18nObjectMixin):
    threats = models.ManyToManyField(
        "Threat",
        blank=True,
        verbose_name=_("Threats"),
        related_name="requirements",
    )
    reference_controls = models.ManyToManyField(
        "ReferenceControl",
        blank=True,
        verbose_name=_("Reference controls"),
        related_name="requirements",
    )
    framework = models.ForeignKey(
        Framework,
        on_delete=models.CASCADE,
        null=True,
        blank=True,
        verbose_name=_("Framework"),
        related_name="requirement_nodes",
    )
    parent_urn = models.CharField(
        max_length=100, null=True, blank=True, verbose_name=_("Parent URN")
    )
    order_id = models.IntegerField(null=True, verbose_name=_("Order ID"))
    implementation_groups = models.JSONField(
        null=True, verbose_name=_("Implementation groups")
    )
    assessable = models.BooleanField(null=False, verbose_name=_("Assessable"))
    typical_evidence = models.TextField(
        null=True, blank=True, verbose_name=_("Typical evidence")
    )

    class Meta:
        verbose_name = _("RequirementNode")
        verbose_name_plural = _("RequirementNodes")


class RequirementMappingSet(ReferentialObjectMixin):
    library = models.ForeignKey(
        LoadedLibrary,
        on_delete=models.CASCADE,
        null=True,
        blank=True,
        related_name="requirement_mapping_sets",
    )

    reference_framework = models.ForeignKey(
        Framework,
        on_delete=models.CASCADE,
        verbose_name=_("Reference framework"),
        related_name="reference_framework",
    )
    focal_framework = models.ForeignKey(
        Framework,
        on_delete=models.CASCADE,
        verbose_name=_("Focal framework"),
        related_name="focal_framework",
    )
    version = models.IntegerField(
        null=False,
        verbose_name=_("Version"),
        default=1,
        help_text=_("Version of the mapping set"),
    )

    # NOTE: This is a proposition to handle versioning of the mapping set frameworks.
    # This should be discussed before being implemented.
    #
    # reference_framework_version = models.CharField(
    #     max_length=100,
    #     blank=True,
    #     null=True,
    #     help_text=_(
    #         "Version of the reference framework, may include boundaries (e.g. >=1,<4)"
    #     ),
    #     verbose_name=_("Reference framework version"),
    # )
    # focal_framework_version = models.CharField(
    #     max_length=100,
    #     blank=True,
    #     null=True,
    #     help_text=_(
    #         "Version of the related framework, may include boundaries (e.g. >=1,<4)"
    #     ),
    #     verbose_name=_("Related framework version"),
    # )

    def save(self, *args, **kwargs) -> None:
        if self.reference_framework == self.focal_framework:
            raise ValidationError(
                _("Reference and related frameworks must be different")
            )
        return super().save(*args, **kwargs)


class RequirementMapping(models.Model):
    class Coverage(models.TextChoices):
        FULL = "full", _("Full")
        PARTIAL = "partial", _("Partial")
        NOT_RELATED = "not_related", _("Not related")

    class Relationship(models.TextChoices):
        SUBSET = "subset", _("Subset")
        INTERSECT = "intersect", _("Intersect")
        EQUAL = "equal", _("Equal")
        SUPERSET = "superset", _("Superset")
        NOT_RELATED = "not_related", _("Not related")

    class Rationale(models.TextChoices):
        SYNTACTIC = "syntactic", _("Syntactic")
        SEMANTIC = "semantic", _("Semantic")
        FUNCTIONAL = "functional", _("Functional")

    FULL_COVERAGE_RELATIONSHIPS = [
        Relationship.EQUAL,
        Relationship.SUBSET,
    ]

    PARTIAL_COVERAGE_RELATIONSHIPS = [
        Relationship.INTERSECT,
        Relationship.SUPERSET,
    ]

    mapping_set = models.ForeignKey(
        RequirementMappingSet,
        on_delete=models.CASCADE,
        verbose_name=_("Mapping set"),
        related_name="mappings",
    )
    focal_requirement = models.ForeignKey(
        RequirementNode,
        on_delete=models.CASCADE,
        verbose_name=_("Focal requirement"),
        related_name="focal_requirement",
    )
    relationship = models.CharField(
        max_length=20,
        choices=Relationship.choices,
        default=Relationship.NOT_RELATED,
        verbose_name=_("Relationship"),
    )
    rationale = models.CharField(
        max_length=20,
        null=True,
        blank=True,
        choices=Rationale.choices,
        verbose_name=_("Rationale"),
    )
    reference_requirement = models.ForeignKey(
        RequirementNode,
        on_delete=models.CASCADE,
        verbose_name=_("Reference requirement"),
        related_name="reference_requirement",
    )
    strength_of_relationship = models.PositiveSmallIntegerField(
        null=True,
        verbose_name=_("Strength of relationship"),
        validators=[MaxValueValidator(10)],
    )
    annotation = models.TextField(null=True, blank=True, verbose_name=_("Annotation"))

    @property
    def coverage(self) -> str:
        if self.relationship == RequirementMapping.Relationship.NOT_RELATED:
            return RequirementMapping.Coverage.NOT_RELATED
        if self.relationship in self.FULL_COVERAGE_RELATIONSHIPS:
            return RequirementMapping.Coverage.FULL
        return RequirementMapping.Coverage.PARTIAL


########################### Domain objects #########################


class Project(NameDescriptionMixin, FolderMixin):
    PRJ_LC_STATUS = [
        ("undefined", _("Undefined")),
        ("in_design", _("Design")),
        ("in_dev", _("Development")),
        ("in_prod", _("Production")),
        ("eol", _("EndOfLife")),
        ("dropped", _("Dropped")),
    ]
    internal_reference = models.CharField(
        max_length=100, null=True, blank=True, verbose_name=_("Internal reference")
    )
    lc_status = models.CharField(
        max_length=20,
        default="in_design",
        choices=PRJ_LC_STATUS,
        verbose_name=_("Status"),
    )
    fields_to_check = ["name"]

    class Meta:
        verbose_name = _("Project")
        verbose_name_plural = _("Projects")

    def overall_compliance(self):
        compliance_assessments_list = [
            compliance_assessment
            for compliance_assessment in self.compliance_assessment_set.all()
        ]
        count = (
            RequirementAssessment.objects.filter(status="compliant")
            .filter(compliance_assessment__in=compliance_assessments_list)
            .count()
        )
        total = RequirementAssessment.objects.filter(
            compliance_assessment__in=compliance_assessments_list
        ).count()
        if total == 0:
            return 0
        return round(count * 100 / total)

    def __str__(self):
        return self.folder.name + "/" + self.name


class Asset(NameDescriptionMixin, FolderMixin, PublishInRootFolderMixin):
    class Type(models.TextChoices):
        """
        The type of the asset.

        An asset can either be a primary or a support asset.
        A support asset can be linked to another "parent" asset of type primary or support.
        Cycles are not allowed
        """

        PRIMARY = "PR", _("Primary")
        SUPPORT = "SP", _("Support")

    business_value = models.CharField(
        max_length=200, blank=True, verbose_name=_("business value")
    )
    type = models.CharField(
        max_length=2, choices=Type.choices, default=Type.SUPPORT, verbose_name=_("type")
    )
    parent_assets = models.ManyToManyField(
        "self", blank=True, verbose_name=_("parent assets"), symmetrical=False
    )

    fields_to_check = ["name"]

    class Meta:
        verbose_name_plural = _("Assets")
        verbose_name = _("Asset")

    def __str__(self) -> str:
        return str(self.name)

    def is_primary(self) -> bool:
        """
        Returns True if the asset is a primary asset.
        """
        return self.type == Asset.Type.PRIMARY

    def is_support(self) -> bool:
        """
        Returns True if the asset is a support asset.
        """
        return self.type == Asset.Type.SUPPORT

    def ancestors_plus_self(self) -> list[Self]:
        result = {self}
        for x in self.parent_assets.all():
            result.update(x.ancestors_plus_self())
        return list(result)


class Evidence(NameDescriptionMixin, FolderMixin, PublishInRootFolderMixin):
    # TODO: Manage file upload to S3/MiniO
    attachment = models.FileField(
        #        upload_to=settings.LOCAL_STORAGE_DIRECTORY,
        blank=True,
        null=True,
        help_text=_("Attachment for evidence (eg. screenshot, log file, etc.)"),
        verbose_name=_("Attachment"),
        validators=[validate_file_size, validate_file_name],
    )
    link = models.URLField(
        blank=True,
        null=True,
        help_text=_("Link to the evidence (eg. Jira ticket, etc.)"),
        verbose_name=_("Link"),
    )

    fields_to_check = ["name"]

    class Meta:
        verbose_name = _("Evidence")
        verbose_name_plural = _("Evidences")

    def get_folder(self):
        if self.applied_controls:
            return self.applied_controls.first().folder
        elif self.requirement_assessments:
            return self.requirement_assessments.first().folder
        else:
            return None

    def filename(self):
        return os.path.basename(self.attachment.name)


class AppliedControl(NameDescriptionMixin, FolderMixin, PublishInRootFolderMixin):
    class Status(models.TextChoices):
        PLANNED = "planned", _("Planned")
        ACTIVE = "active", _("Active")
        INACTIVE = "inactive", _("Inactive")

    CATEGORY = ReferenceControl.CATEGORY

    EFFORT = [
        ("S", _("Small")),
        ("M", _("Medium")),
        ("L", _("Large")),
        ("XL", _("Extra Large")),
    ]

    MAP_EFFORT = {None: -1, "S": 1, "M": 2, "L": 4, "XL": 8}
    # todo: think about a smarter model for ranking
    reference_control = models.ForeignKey(
        ReferenceControl,
        on_delete=models.CASCADE,
        null=True,
        blank=True,
        verbose_name=_("Reference Control"),
    )
    evidences = models.ManyToManyField(
        Evidence,
        blank=True,
        verbose_name=_("Evidences"),
        related_name="applied_controls",
    )
    category = models.CharField(
        max_length=20,
        choices=CATEGORY,
        null=True,
        blank=True,
        verbose_name=_("Category"),
    )
    status = models.CharField(
        max_length=20,
        choices=Status.choices,
        null=True,
        blank=True,
        verbose_name=_("Status"),
    )
    eta = models.DateField(
        blank=True,
        null=True,
        help_text=_("Estimated Time of Arrival"),
        verbose_name=_("ETA"),
    )
    expiry_date = models.DateField(
        blank=True,
        null=True,
        help_text=_("Date after which the applied control is no longer valid"),
        verbose_name=_("Expiry date"),
    )
    link = models.CharField(
        null=True,
        blank=True,
        max_length=1000,
        help_text=_("External url for action follow-up (eg. Jira ticket)"),
        verbose_name=_("Link"),
    )
    effort = models.CharField(
        null=True,
        blank=True,
        max_length=2,
        choices=EFFORT,
        help_text=_("Relative effort of the measure (using T-Shirt sizing)"),
        verbose_name=_("Effort"),
    )

    fields_to_check = ["name"]

    class Meta:
        verbose_name = _("Applied control")
        verbose_name_plural = _("Applied controls")

    def save(self, *args, **kwargs):
        if self.reference_control and self.category is None:
            self.category = self.reference_control.category
        super(AppliedControl, self).save(*args, **kwargs)

    @property
    def risk_scenarios(self):
        return self.risk_scenarios.all()

    @property
    def risk_assessments(self):
        return {scenario.risk_assessment for scenario in self.risk_scenarios}

    @property
    def projects(self):
        return {risk_assessment.project for risk_assessment in self.risk_assessments}

    def parent_project(self):
        pass

    def __str__(self):
        return self.name

    @property
    def mid(self):
        return f"M.{self.scoped_id(scope=AppliedControl.objects.filter(folder=self.folder))}"

    @property
    def csv_value(self):
        return f"[{self.status}] {self.name}" if self.status else self.name

    def get_ranking_score(self):
        value = 0
        for risk_scenario in self.risk_scenarios.all():
            current = risk_scenario.current_level
            residual = risk_scenario.residual_level
            if current >= 0 and residual >= 0:
                value += (1 + current - residual) * (current + 1)
        return abs(round(value / self.MAP_EFFORT[self.effort], 4))

    @property
    def get_html_url(self):
        url = reverse("appliedcontrol-detail", args=(self.id,))
        return format_html(
            '<a class="" href="{}"> <b>[MT-eta]</b> {}: {} </a>',
            url,
            self.folder.name,
            self.name,
        )

    def get_linked_requirements_count(self):
        return RequirementNode.objects.filter(
            requirementassessment__applied_controls=self
        ).count()


class PolicyManager(models.Manager):
    def get_queryset(self):
        return super().get_queryset().filter(category="policy")

    def create(self, *args, **kwargs):
        kwargs["category"] = "policy"  # Ensure category is always "policy"
        return super().create(*args, **kwargs)


class Policy(AppliedControl):
    class Meta:
        proxy = True
        verbose_name = _("Policy")
        verbose_name_plural = _("Policies")

    objects = PolicyManager()  # Use the custom manager

    def save(self, *args, **kwargs):
        self.category = "policy"
        super(Policy, self).save(*args, **kwargs)


########################### Secondary objects #########################


class Assessment(NameDescriptionMixin, ETADueDateMixin):
    class Status(models.TextChoices):
        PLANNED = "planned", _("Planned")
        IN_PROGRESS = "in_progress", _("In progress")
        IN_REVIEW = "in_review", _("In review")
        DONE = "done", _("Done")
        DEPRECATED = "deprecated", _("Deprecated")

    project = models.ForeignKey(
        "Project", on_delete=models.CASCADE, verbose_name=_("Project")
    )
    version = models.CharField(
        max_length=100,
        blank=True,
        null=True,
        help_text=_("Version of the compliance assessment (eg. 1.0, 2.0, etc.)"),
        verbose_name=_("Version"),
        default="1.0",
    )
    status = models.CharField(
        max_length=100,
        choices=Status.choices,
        default=Status.PLANNED,
        verbose_name=_("Status"),
        blank=True,
        null=True,
    )
    authors = models.ManyToManyField(
        User,
        blank=True,
        verbose_name=_("Authors"),
        related_name="%(class)s_authors",
    )
    reviewers = models.ManyToManyField(
        User,
        blank=True,
        verbose_name=_("Reviewers"),
        related_name="%(class)s_reviewers",
    )

    fields_to_check = ["name", "version"]

    class Meta:
        abstract = True


class RiskAssessment(Assessment):
    risk_matrix = models.ForeignKey(
        RiskMatrix,
        on_delete=models.PROTECT,
        help_text=_("WARNING! After choosing it, you will not be able to change it"),
        verbose_name=_("Risk matrix"),
    )

    class Meta:
        verbose_name = _("Risk assessment")
        verbose_name_plural = _("Risk assessments")

    def __str__(self) -> str:
        return f"{self.project}/{self.name} - {self.version}"

    @property
    def path_display(self) -> str:
        return f"{self.project.folder}/{self.project}/{self.name} - {self.version}"

    def get_scenario_count(self) -> int:
        count = RiskScenario.objects.filter(risk_assessment=self.id).count()
        scenario_count = count
        return scenario_count

    def quality_check(self) -> dict:
        errors_lst = list()
        warnings_lst = list()
        info_lst = list()
        # --- check on the risk risk_assessment:
        _object = serializers.serialize("json", [self])
        _object = json.loads(_object)
        if self.status == Assessment.Status.IN_PROGRESS:
            info_lst.append(
                {
                    "msg": _("{}: Risk assessment is still in progress").format(
                        str(self)
                    ),
                    "msgid": "riskAssessmentInProgress",
                    "obj_type": "risk_assessment",
                    "object": _object,
                }
            )
        if not self.authors.all():
            info_lst.append(
                {
                    "msg": _("{}: No author assigned to this risk assessment").format(
                        str(self)
                    ),
                    "msgid": "riskAssessmentNoAuthor",
                    "obj_type": "risk_assessment",
                    "object": _object,
                }
            )
        if not self.risk_scenarios.all():
            warnings_lst.append(
                {
                    "msg": _(
                        "{}: RiskAssessment is empty. No risk scenario declared yet"
                    ).format(self),
                    "msgid": "riskAssessmentEmpty",
                    "obj_type": "risk_assessment",
                    "object": _object,
                }
            )
        # ---

        # --- checks on the risk scenarios
        # TODO: Refactor this
        _scenarios = serializers.serialize(
            "json", self.risk_scenarios.all().order_by("created_at")
        )
        scenarios = [x["fields"] for x in json.loads(_scenarios)]
        for i in range(len(scenarios)):
            scenarios[i]["id"] = json.loads(_scenarios)[i]["pk"]
        for ri in scenarios:
            if ri["current_level"] < 0:
                warnings_lst.append(
                    {
                        "msg": _("{} current risk level has not been assessed").format(
                            ri["name"]
                        ),
                        "msgid": "riskScenarioNoCurrentLevel",
                        "link": f"risk-scenarios/{ri['id']}",
                        "obj_type": "riskscenario",
                        "object": ri,
                    }
                )
            if ri["residual_level"] < 0 and ri["current_level"] >= 0:
                errors_lst.append(
                    {
                        "msg": _(
                            "{} residual risk level has not been assessed. If no additional measures are applied, it should be at the same level as the current risk"
                        ).format(ri["name"]),
                        "msgid": "riskScenarioNoResidualLevel",
                        "obj_type": "riskscenario",
                        "object": ri,
                    }
                )
            if ri["residual_level"] > ri["current_level"]:
                errors_lst.append(
                    {
                        "msg": _(
                            "{} residual risk level is higher than the current one"
                        ).format(ri["name"]),
                        "msgid": "riskScenarioResidualHigherThanCurrent",
                        "link": f"risk-scenarios/{ri['id']}",
                        "obj_type": "riskscenario",
                        "object": ri,
                    }
                )
            if ri["residual_proba"] > ri["current_proba"]:
                errors_lst.append(
                    {
                        "msg": _(
                            "{} residual risk probability is higher than the current one"
                        ).format(ri["name"]),
                        "msgid": "riskScenarioResidualProbaHigherThanCurrent",
                        "link": f"risk-scenarios/{ri['id']}",
                        "obj_type": "riskscenario",
                        "object": ri,
                    }
                )
            if ri["residual_impact"] > ri["current_impact"]:
                errors_lst.append(
                    {
                        "msg": _(
                            "{} residual risk impact is higher than the current one"
                        ).format(ri["name"]),
                        "msgid": "riskScenarioResidualImpactHigherThanCurrent",
                        "link": f"risk-scenarios/{ri['id']}",
                        "obj_type": "riskscenario",
                        "object": ri,
                    }
                )

            if (
                ri["residual_level"] < ri["current_level"]
                or ri["residual_proba"] < ri["current_proba"]
                or ri["residual_impact"] < ri["current_impact"]
            ):
                if (
                    len(ri.get("applied_controls", {})) == 0
                    and ri["residual_level"] >= 0
                ):
                    errors_lst.append(
                        {
                            "msg": _(
                                "{}: residual risk level has been lowered without any specific measure"
                            ).format(ri["name"]),
                            "msgid": "riskScenarioResidualLoweredWithoutMeasures",
                            "link": f"risk-scenarios/{ri['id']}",
                            "obj_type": "riskscenario",
                            "object": ri,
                        }
                    )

            if ri["treatment"] == "accepted":
                if not ri.get("riskacceptance_set", {}).get("exists", lambda: False)():
                    warnings_lst.append(
                        {
                            "msg": _(
                                "{} risk accepted but no risk acceptance attached"
                            ).format(ri),
                            "msgid": "riskScenarioAcceptedNoAcceptance",
                            "link": f"risk-scenarios/{ri['id']}",
                            "obj_type": "riskscenario",
                            "object": ri,
                        }
                    )
        # --- checks on the applied controls
        _measures = serializers.serialize(
            "json",
            AppliedControl.objects.filter(
                risk_scenarios__risk_assessment=self
            ).order_by("created_at"),
        )
        measures = [x["fields"] for x in json.loads(_measures)]
        for i in range(len(measures)):
            measures[i]["id"] = json.loads(_measures)[i]["pk"]

        for mtg in measures:
            if not mtg["eta"] and not mtg["status"] == "active":
                warnings_lst.append(
                    {
                        "msg": _("{} does not have an ETA").format(mtg["name"]),
                        "msgid": "appliedControlNoETA",
                        "link": f"applied-controls/{mtg['id']}",
                        "obj_type": "appliedcontrol",
                        "object": {"name": mtg["name"], "id": mtg["id"]},
                    }
                )
            elif mtg["eta"] and not mtg["status"] == "active":
                if date.today() > datetime.strptime(mtg["eta"], "%Y-%m-%d").date():
                    errors_lst.append(
                        {
                            "msg": _(
                                "{} ETA is in the past now. Consider updating its status or the date"
                            ).format(mtg["name"]),
                            "msgid": "appliedControlETAInPast",
                            "link": f"applied-controls/{mtg['id']}",
                            "obj_type": "appliedcontrol",
                            "object": {"name": mtg["name"], "id": mtg["id"]},
                        }
                    )

            if not mtg["effort"]:
                warnings_lst.append(
                    {
                        "msg": _(
                            "{} does not have an estimated effort. This will help you for prioritization"
                        ).format(mtg["name"]),
                        "msgid": "appliedControlNoEffort",
                        "link": f"applied-controls/{mtg['id']}",
                        "obj_type": "appliedcontrol",
                        "object": {"name": mtg["name"], "id": mtg["id"]},
                    }
                )

            if not mtg["link"]:
                info_lst.append(
                    {
                        "msg": _(
                            "{}: Applied control does not have an external link attached. This will help you for follow-up"
                        ).format(mtg["name"]),
                        "msgid": "appliedControlNoLink",
                        "link": f"applied-controls/{mtg['id']}",
                        "obj_type": "appliedcontrol",
                        "object": {"name": mtg["name"], "id": mtg["id"]},
                    }
                )

        # --- checks on the risk acceptances
        _acceptances = serializers.serialize(
            "json",
            RiskAcceptance.objects.filter(risk_scenarios__risk_assessment=self)
            .distinct()
            .order_by("created_at"),
        )
        acceptances = [x["fields"] for x in json.loads(_acceptances)]
        for i in range(len(acceptances)):
            acceptances[i]["id"] = json.loads(_acceptances)[i]["pk"]
        for ra in acceptances:
            if not ra["expiry_date"]:
                warnings_lst.append(
                    {
                        "msg": _("{}: Acceptance has no expiry date").format(
                            ra["name"]
                        ),
                        "msgid": "riskAcceptanceNoExpiryDate",
                        "link": f"risk-acceptances/{ra['id']}",
                        "obj_type": "appliedcontrol",
                        "object": ra,
                    }
                )
                continue
            if date.today() > datetime.strptime(ra["expiry_date"], "%Y-%m-%d").date():
                errors_lst.append(
                    {
                        "msg": _(
                            "{}: Acceptance has expired. Consider updating the status or the date"
                        ).format(ra["name"]),
                        "msgid": "riskAcceptanceExpired",
                        "link": f"risk-acceptances/{ra['id']}",
                        "obj_type": "riskacceptance",
                        "object": ra,
                    }
                )

        findings = {
            "errors": errors_lst,
            "warnings": warnings_lst,
            "info": info_lst,
            "count": sum([len(errors_lst), len(warnings_lst), len(info_lst)]),
        }
        return findings

    # NOTE: if your save() method throws an exception, you might want to override the clean() method to prevent
    # 500 errors when the form submitted. See https://docs.djangoproject.com/en/dev/ref/models/instances/#django.db.models.Model.clean


def risk_scoring(probability, impact, risk_matrix: RiskMatrix) -> int:
    fields = json.loads(risk_matrix.json_definition)
    risk_index = fields["grid"][probability][impact]
    return risk_index


class RiskScenario(NameDescriptionMixin):
    TREATMENT_OPTIONS = [
        ("open", _("Open")),
        ("mitigate", _("Mitigate")),
        ("accept", _("Accept")),
        ("avoid", _("Avoid")),
        ("transfer", _("Transfer")),
    ]

    DEFAULT_SOK_OPTIONS = {
        -1: {
            "name": _("--"),
            "description": _(
                "The strength of the knowledge supporting the assessment is undefined"
            ),
        },
        0: {
            "name": _("Low"),
            "description": _(
                "The strength of the knowledge supporting the assessment is low"
            ),
            "symbol": "◇",
        },
        1: {
            "name": _("Medium"),
            "description": _(
                "The strength of the knowledge supporting the assessment is medium"
            ),
            "symbol": "⬙",
        },
        2: {
            "name": _("High"),
            "description": _(
                "The strength of the knowledge supporting the assessment is high"
            ),
            "symbol": "◆",
        },
    }

    risk_assessment = models.ForeignKey(
        RiskAssessment,
        on_delete=models.CASCADE,
        verbose_name=_("RiskAssessment"),
        related_name="risk_scenarios",
    )
    assets = models.ManyToManyField(
        Asset,
        verbose_name=_("Assets"),
        blank=True,
        help_text=_("Assets impacted by the risk scenario"),
        related_name="risk_scenarios",
    )
    applied_controls = models.ManyToManyField(
        AppliedControl,
        verbose_name=_("Applied controls"),
        blank=True,
        related_name="risk_scenarios",
    )
    threats = models.ManyToManyField(
        Threat,
        verbose_name=_("Threats"),
        blank=True,
        related_name="risk_scenarios",
    )
    existing_controls = models.TextField(
        max_length=2000,
        help_text=_(
            "The existing controls to manage this risk. Edit the risk scenario to add extra applied controls."
        ),
        verbose_name=_("Existing controls"),
        blank=True,
    )

    # current
    current_proba = models.SmallIntegerField(
        default=-1, verbose_name=_("Current probability")
    )
    current_impact = models.SmallIntegerField(
        default=-1, verbose_name=_("Current impact")
    )
    current_level = models.SmallIntegerField(
        default=-1,
        verbose_name=_("Current level"),
        help_text=_(
            "The risk level given the current measures. Automatically updated on Save, based on the chosen risk matrix"
        ),
    )

    # residual
    residual_proba = models.SmallIntegerField(
        default=-1, verbose_name=_("Residual probability")
    )
    residual_impact = models.SmallIntegerField(
        default=-1, verbose_name=_("Residual impact")
    )
    residual_level = models.SmallIntegerField(
        default=-1,
        verbose_name=_("Residual level"),
        help_text=_(
            "The risk level when all the extra measures are done. Automatically updated on Save, based on the chosen risk matrix"
        ),
    )

    treatment = models.CharField(
        max_length=20,
        choices=TREATMENT_OPTIONS,
        default="open",
        verbose_name=_("Treatment status"),
    )

    strength_of_knowledge = models.IntegerField(
        default=-1,
        verbose_name=_("Strength of Knowledge"),
        help_text=_("The strength of the knowledge supporting the assessment"),
    )
    justification = models.CharField(
        max_length=500, blank=True, null=True, verbose_name=_("Justification")
    )

    fields_to_check = ["name"]

    class Meta:
        verbose_name = _("Risk scenario")
        verbose_name_plural = _("Risk scenarios")

    # def get_rating_options(self, field: str) -> list[tuple]:
    #     risk_matrix = self.risk_assessment.risk_matrix.parse_json()
    #     return [(k, v) for k, v in risk_matrix.fields[field].items()]

    def parent_project(self):
        return self.risk_assessment.project

    parent_project.short_description = _("Project")

    def get_matrix(self):
        return self.risk_assessment.risk_matrix.parse_json()

    def get_current_risk(self):
        if self.current_level < 0:
            return {
                "abbreviation": "--",
                "name": "--",
                "description": "not rated",
                "hexcolor": "#A9A9A9",
            }
        risk_matrix = self.get_matrix()
        return risk_matrix["risk"][self.current_level]

    def get_current_impact(self):
        if self.current_impact < 0:
            return {"abbreviation": "--", "name": "--", "description": "not rated"}
        risk_matrix = self.get_matrix()
        return risk_matrix["impact"][self.current_impact]

    def get_current_proba(self):
        if self.current_proba < 0:
            return {"abbreviation": "--", "name": "--", "description": "not rated"}
        risk_matrix = self.get_matrix()
        return risk_matrix["probability"][self.current_proba]

    def get_residual_risk(self):
        if self.residual_level < 0:
            return {
                "abbreviation": "--",
                "name": "--",
                "description": "not rated",
                "hexcolor": "#A9A9A9",
            }
        risk_matrix = self.get_matrix()
        return risk_matrix["risk"][self.residual_level]

    def get_residual_impact(self):
        if self.residual_impact < 0:
            return {"abbreviation": "--", "name": "--", "description": "not rated"}
        risk_matrix = self.get_matrix()
        return risk_matrix["impact"][self.residual_impact]

    def get_residual_proba(self):
        if self.residual_proba < 0:
            return {"abbreviation": "--", "name": "--", "description": "not rated"}
        risk_matrix = self.get_matrix()
        return risk_matrix["probability"][self.residual_proba]

    def get_strength_of_knowledge(self):
        if self.strength_of_knowledge < 0:
            return self.DEFAULT_SOK_OPTIONS[-1]
        return self.DEFAULT_SOK_OPTIONS[self.strength_of_knowledge]

    def __str__(self):
        return str(self.parent_project()) + _(": ") + str(self.name)

    @property
    def rid(self):
        """return associated risk assessment id"""
        return f"R.{self.scoped_id(scope=RiskScenario.objects.filter(risk_assessment=self.risk_assessment))}"

    def save(self, *args, **kwargs):
        if self.current_proba >= 0 and self.current_impact >= 0:
            self.current_level = risk_scoring(
                self.current_proba,
                self.current_impact,
                self.risk_assessment.risk_matrix,
            )
        else:
            self.current_level = -1
        if self.residual_proba >= 0 and self.residual_impact >= 0:
            self.residual_level = risk_scoring(
                self.residual_proba,
                self.residual_impact,
                self.risk_assessment.risk_matrix,
            )
        else:
            self.residual_level = -1
        super(RiskScenario, self).save(*args, **kwargs)


class ComplianceAssessment(Assessment):
    framework = models.ForeignKey(
        Framework, on_delete=models.CASCADE, verbose_name=_("Framework")
    )
    selected_implementation_groups = models.JSONField(
        blank=True, null=True, verbose_name=_("Selected implementation groups")
    )
    # score system is suggested by the framework, but can be changed at the start of the assessment
    min_score = models.IntegerField(null=True, verbose_name=_("Minimum score"))
    max_score = models.IntegerField(null=True, verbose_name=_("Maximum score"))
    scores_definition = models.JSONField(
        blank=True, null=True, verbose_name=_("Score definition")
    )

    class Meta:
        verbose_name = _("Compliance assessment")
        verbose_name_plural = _("Compliance assessments")

    def save(self, *args, **kwargs) -> None:
        if self.min_score is None:
            self.min_score = self.framework.min_score
            self.max_score = self.framework.max_score
            self.scores_definition = self.framework.scores_definition
        super().save(*args, **kwargs)

    def get_global_score(self):
        requirement_assessments_scored = (
            RequirementAssessment.objects.filter(compliance_assessment=self)
            .exclude(score=None)
            .exclude(status=RequirementAssessment.Result.NOT_APPLICABLE)
            .exclude(is_scored=False)
        )
        ig = (
            set(self.selected_implementation_groups)
            if self.selected_implementation_groups
            else None
        )
        score = 0
        n = 0
        for ras in requirement_assessments_scored:
            if not (ig) or (ig & set(ras.requirement.implementation_groups)):
                score += ras.score
                n += 1
        if n > 0:
            return round(score / n, 1)
        else:
            return -1

    def get_selected_implementation_groups(self):
        framework = self.framework
        if (
            not framework.implementation_groups_definition
            or not self.selected_implementation_groups
        ):
            return []
        return [
            group.get("name")
            for group in framework.implementation_groups_definition
            if group.get("ref_id") in self.selected_implementation_groups
        ]

    def get_requirement_assessments(self, include_non_assessable=False):
        """
        Returns sorted assessable requirement assessments based on the selected implementation groups.
        If include_non_assessable is True, it returns all requirements regardless of their assessable status.
        """
        if not self.selected_implementation_groups:
            requirements = RequirementAssessment.objects.filter(
                compliance_assessment=self
            )
            if not include_non_assessable:
                requirements = requirements.filter(requirement__assessable=True)
            return requirements.order_by("requirement__order_id")

        selected_implementation_groups_set = set(self.selected_implementation_groups)
        requirements = RequirementAssessment.objects.filter(compliance_assessment=self)
        if not include_non_assessable:
            requirements = requirements.filter(requirement__assessable=True)

        requirements = requirements.order_by("requirement__order_id")

        requirement_assessments_list = [
            requirement
            for requirement in requirements
            if selected_implementation_groups_set
            & set(requirement.requirement.implementation_groups)
        ]

        return requirement_assessments_list

    def get_requirements_status_count(self):
        requirements_status_count = []
        for st in RequirementAssessment.Status:
            requirements_status_count.append(
                (
                    RequirementAssessment.objects.filter(status=st)
                    .filter(compliance_assessment=self)
                    .count(),
                    st,
                )
            )
        return requirements_status_count

    def get_measures_status_count(self):
        measures_status_count = []
        measures_list = []
        for requirement_assessment in self.requirement_assessments.all():
            measures_list += requirement_assessment.applied_controls.all().values_list(
                "id", flat=True
            )
        for st in "AppliedControl".Status.choices:
            measures_status_count.append(
                (
                    "AppliedControl".objects.filter(status=st[0])
                    .filter(id__in=measures_list)
                    .count(),
                    st,
                )
            )
        return measures_status_count

    def donut_render(self) -> dict:
        def union_queries(base_query, groups, field_name):
            queries = [
                base_query.filter(**{f"{field_name}__icontains": group}).distinct()
                for group in groups
            ]
            return queries[0].union(*queries[1:]) if queries else base_query.none()

        color_map = {
<<<<<<< HEAD
            RequirementAssessment.Result.NOT_ASSESSED: "#d1d5db",
            RequirementAssessment.Result.NON_COMPLIANT: "#f87171",
            RequirementAssessment.Result.PARTIALLY_COMPLIANT: "#fde047",
            RequirementAssessment.Result.COMPLIANT: "#86efac",
            RequirementAssessment.Result.NOT_APPLICABLE: "#000000",
        }

        compliance_assessments_status = {"values": [], "labels": []}
        for result in RequirementAssessment.Result.values:
=======
            RequirementAssessment.Results.NOT_ASSESSED: "#d1d5db",
            RequirementAssessment.Results.NON_COMPLIANT: "#f87171",
            RequirementAssessment.Results.PARTIALLY_COMPLIANT: "#fde047",
            RequirementAssessment.Results.COMPLIANT: "#86efac",
            RequirementAssessment.Results.NOT_APPLICABLE: "#9ca3af",
            RequirementAssessment.Status.TODO: "#9ca3af",
            RequirementAssessment.Status.IN_PROGRESS: "#ffd6a5",
            RequirementAssessment.Status.IN_REVIEW: "#9bf6ff",
            RequirementAssessment.Status.DONE: "#caffbf",
        }

        compliance_assessments_result = {"values": [], "labels": []}
        for result in RequirementAssessment.Results.values:
>>>>>>> 820f3261
            assessable_requirements_filter = {
                "compliance_assessment": self,
                "requirement__assessable": True,
            }

            base_query = RequirementAssessment.objects.filter(
                result=result, **assessable_requirements_filter
            ).distinct()

            if self.selected_implementation_groups:
                union_query = union_queries(
                    base_query,
                    self.selected_implementation_groups,
                    "requirement__implementation_groups",
                )
            else:
                union_query = base_query

            count = union_query.count()
            value_entry = {
                "name": result,
                "localName": camel_case(result),
                "value": count,
                "itemStyle": {"color": color_map[result]},
            }

            compliance_assessments_result["values"].append(value_entry)
            compliance_assessments_result["labels"].append(result)

        compliance_assessments_status = {"values": [], "labels": []}
        for status in RequirementAssessment.Status.values:
            assessable_requirements_filter = {
                "compliance_assessment": self,
                "requirement__assessable": True,
            }

            base_query = RequirementAssessment.objects.filter(
                status=status, **assessable_requirements_filter
            ).distinct()

            if self.selected_implementation_groups:
                union_query = union_queries(
                    base_query,
                    self.selected_implementation_groups,
                    "requirement__implementation_groups",
                )
            else:
                union_query = base_query

            count = union_query.count()
            value_entry = {
                "name": status,
                "localName": camel_case(status),
                "value": count,
                "itemStyle": {"color": color_map[status]},
            }

            compliance_assessments_status["values"].append(value_entry)
            compliance_assessments_status["labels"].append(status)

        return {
            "result": compliance_assessments_result,
            "status": compliance_assessments_status,
        }

    def quality_check(self) -> dict:
        AppliedControl = apps.get_model("core", "AppliedControl")

        errors_lst = list()
        warnings_lst = list()
        info_lst = list()
        # --- check on the assessment:
        _object = serializers.serialize("json", [self])
        _object = json.loads(_object)
        if self.status == Assessment.Status.IN_PROGRESS:
            info_lst.append(
                {
                    "msg": _("{}: Compliance assessment is still in progress").format(
                        str(self)
                    ),
                    "msgid": "complianceAssessmentInProgress",
                    "obj_type": "complianceassessment",
                    "object": _object,
                }
            )

        if not self.authors.all():
            info_lst.append(
                {
                    "msg": _(
                        "{}: No author assigned to this compliance assessment"
                    ).format(str(self)),
                    "msgid": "complianceAssessmentNoAuthor",
                    "obj_type": "complianceassessment",
                    "object": _object,
                }
            )
        # ---

        # --- check on requirement assessments:
        _requirement_assessments = self.requirement_assessments.all().order_by(
            "created_at"
        )
        requirement_assessments = []
        for ra in _requirement_assessments:
            ra_dict = json.loads(serializers.serialize("json", [ra]))[0]["fields"]
            ra_dict["name"] = str(ra)
            ra_dict["id"] = ra.id
            requirement_assessments.append(ra_dict)
        for requirement_assessment in requirement_assessments:
            if (
                requirement_assessment["status"] in ("compliant", "partially_compliant")
                and len(requirement_assessment["applied_controls"]) == 0
            ):
                warnings_lst.append(
                    {
                        "msg": _(
                            "{}: Requirement assessment status is compliant or partially compliant with no applied control applied"
                        ).format(requirement_assessment["name"]),
                        "msgid": "requirementAssessmentNoAppliedControl",
                        "link": f"requirement-assessments/{requirement_assessment['id']}",
                        "obj_type": "requirementassessment",
                        "object": requirement_assessment,
                    }
                )
        # ---

        # --- check on applied controls:
        _applied_controls = serializers.serialize(
            "json",
            AppliedControl.objects.filter(
                requirement_assessments__compliance_assessment=self
            ).order_by("created_at"),
        )
        applied_controls = [x["fields"] for x in json.loads(_applied_controls)]
        for i in range(len(applied_controls)):
            applied_controls[i]["id"] = json.loads(_applied_controls)[i]["pk"]
        for applied_control in applied_controls:
            if not applied_control["reference_control"]:
                info_lst.append(
                    {
                        "msg": _(
                            "{}: Applied control has no reference control selected"
                        ).format(applied_control["name"]),
                        "msgid": "appliedControlNoReferenceControl",
                        "link": f"applied-controls/{applied_control['id']}",
                        "obj_type": "appliedcontrol",
                        "object": applied_control,
                    }
                )
        # ---

        # --- check on evidence:
        _evidences = serializers.serialize(
            "json",
            Evidence.objects.filter(
                applied_controls__in=AppliedControl.objects.filter(
                    requirement_assessments__compliance_assessment=self
                )
            ).order_by("created_at"),
        )
        evidences = [x["fields"] for x in json.loads(_evidences)]
        for i in range(len(evidences)):
            evidences[i]["id"] = json.loads(_evidences)[i]["pk"]
        for evidence in evidences:
            if not evidence["attachment"]:
                warnings_lst.append(
                    {
                        "msg": _("{}: Evidence has no file uploaded").format(
                            evidence["name"]
                        ),
                        "msgid": "evidenceNoFile",
                        "link": f"evidences/{evidence['id']}",
                        "obj_type": "evidence",
                        "object": evidence,
                    }
                )

        findings = {
            "errors": errors_lst,
            "warnings": warnings_lst,
            "info": info_lst,
            "count": sum([len(errors_lst), len(warnings_lst), len(info_lst)]),
        }
        return findings

    def compute_requirement_assessments_results(
        self, mapping_set: RequirementMappingSet, reference_assessment: Self
    ) -> list["RequirementAssessment"]:
        requirement_assessments: list[RequirementAssessment] = []
        result_order = (
            RequirementAssessment.Result.NON_COMPLIANT,
            RequirementAssessment.Result.PARTIALLY_COMPLIANT,
            RequirementAssessment.Result.COMPLIANT,
        )
        for requirement_assessment in self.requirement_assessments.all():
            mappings = mapping_set.mappings.filter(
                focal_requirement=requirement_assessment.requirement
            )
            inferences = []
            refs = []
            if mappings.filter(
                relationship__in=RequirementMapping.FULL_COVERAGE_RELATIONSHIPS
            ).exists():
                mappings = mappings.filter(
                    relationship__in=RequirementMapping.FULL_COVERAGE_RELATIONSHIPS
                )
            for mapping in mappings:
                reference_requirement_assessment = RequirementAssessment.objects.get(
                    compliance_assessment=reference_assessment,
                    requirement=mapping.reference_requirement,
                )
                inferences.append(
                    requirement_assessment.infer_result(
                        mapping=mapping,
                        reference_requirement_assessment=reference_requirement_assessment,
                    )
                )
                refs.append(reference_requirement_assessment)
            if inferences:
                if len(inferences) == 1:
                    requirement_assessment.result = inferences[0]
                    ref = refs[0]
                else:
                    lowest_result = min(inferences, key=lambda x: result_order.index(x))
                    requirement_assessment.result = lowest_result
                    ref = refs[inferences.index(lowest_result)]
                requirement_assessment.mapping_inference = {
                    "result": requirement_assessment.result,
                    "reference_requirement_assessment": {
                        "str": str(ref),
                        "id": str(ref.id),
                    },
                    # "mappings": [mapping.id for mapping in mappings],
                }
                requirement_assessments.append(requirement_assessment)
        return requirement_assessments


class RequirementAssessment(AbstractBaseModel, FolderMixin, ETADueDateMixin):
    class Status(models.TextChoices):
        TODO = "to_do", _("To do")
        IN_PROGRESS = "in_progress", _("In progress")
        IN_REVIEW = "in_review", _("In review")
        DONE = "done", _("Done")

    class Result(models.TextChoices):
        NOT_ASSESSED = "not_assessed", _("Not assessed")
        PARTIALLY_COMPLIANT = "partially_compliant", _("Partially compliant")
        NON_COMPLIANT = "non_compliant", _("Non-compliant")
        COMPLIANT = "compliant", _("Compliant")
        NOT_APPLICABLE = "not_applicable", _("Not applicable")

    status = models.CharField(
        max_length=100,
        choices=Status.choices,
        default=Status.TODO,
        verbose_name=_("Status"),
    )
    result = models.CharField(
        max_length=64,
        choices=Result.choices,
        verbose_name=_("Result"),
        default=Result.NOT_ASSESSED,
    )
    score = models.IntegerField(
        blank=True,
        null=True,
        verbose_name=_("Score"),
    )
    is_scored = models.BooleanField(
        default=False,
        verbose_name=_("Is scored"),
    )
    evidences = models.ManyToManyField(
        Evidence,
        blank=True,
        verbose_name=_("Evidences"),
        related_name="requirement_assessments",
    )
    observation = models.TextField(null=True, blank=True, verbose_name=_("Observation"))
    compliance_assessment = models.ForeignKey(
        ComplianceAssessment,
        on_delete=models.CASCADE,
        verbose_name=_("Compliance assessment"),
        related_name="requirement_assessments",
    )
    requirement = models.ForeignKey(
        RequirementNode, on_delete=models.CASCADE, verbose_name=_("Requirement")
    )
    applied_controls = models.ManyToManyField(
        "AppliedControl",
        blank=True,
        verbose_name=_("Applied controls"),
        related_name="requirement_assessments",
    )
    selected = models.BooleanField(
        default=True,
        verbose_name=_("Selected"),
    )
    mapping_inference = models.JSONField(
        default=dict,
        verbose_name=_("Mapping inference"),
    )

    def __str__(self) -> str:
        return self.requirement.display_short

    def get_requirement_description(self) -> str:
        return self.requirement.description

    def infer_result(
        self, mapping: RequirementMapping, reference_requirement_assessment: Self
    ) -> str | None:
        if mapping.coverage == RequirementMapping.Coverage.FULL:
            return reference_requirement_assessment.result
        if mapping.coverage == RequirementMapping.Coverage.PARTIAL:
            if reference_requirement_assessment.result in (
                RequirementAssessment.Result.COMPLIANT,
                RequirementAssessment.Result.PARTIALLY_COMPLIANT,
            ):
                return RequirementAssessment.Result.PARTIALLY_COMPLIANT
            if (
                reference_requirement_assessment.result
                == RequirementAssessment.Result.NON_COMPLIANT
            ):
                return RequirementAssessment.Result.NON_COMPLIANT
        return None

    class Meta:
        verbose_name = _("Requirement assessment")
        verbose_name_plural = _("Requirement assessments")


########################### RiskAcesptance is a domain object relying on secondary objects #########################


class RiskAcceptance(NameDescriptionMixin, FolderMixin, PublishInRootFolderMixin):
    ACCEPTANCE_STATE = [
        ("created", _("Created")),
        ("submitted", _("Submitted")),
        ("accepted", _("Accepted")),
        ("rejected", _("Rejected")),
        ("revoked", _("Revoked")),
    ]

    risk_scenarios = models.ManyToManyField(
        RiskScenario,
        verbose_name=_("Risk scenarios"),
        help_text=_(
            "Select the risk scenarios to be accepted, attention they must be part of the chosen domain"
        ),
    )
    approver = models.ForeignKey(
        User,
        max_length=200,
        help_text=_("Risk owner and approver identity"),
        verbose_name=_("Approver"),
        on_delete=models.SET_NULL,
        null=True,
        blank=True,
    )
    state = models.CharField(
        max_length=20,
        choices=ACCEPTANCE_STATE,
        default="created",
        verbose_name=_("State"),
    )
    expiry_date = models.DateField(
        help_text=_("Specify when the risk acceptance will no longer apply"),
        null=True,
        verbose_name=_("Expiry date"),
    )
    accepted_at = models.DateTimeField(
        blank=True, null=True, verbose_name=_("Acceptance date")
    )
    rejected_at = models.DateTimeField(
        blank=True, null=True, verbose_name=_("Rejection date")
    )
    revoked_at = models.DateTimeField(
        blank=True, null=True, verbose_name=_("Revocation date")
    )
    justification = models.CharField(
        max_length=500, blank=True, null=True, verbose_name=_("Justification")
    )

    fields_to_check = ["name"]

    class Meta:
        permissions = [
            ("approve_riskacceptance", "Can validate/rejected risk acceptances")
        ]
        verbose_name = _("Risk acceptance")
        verbose_name_plural = _("Risk acceptances")

    def __str__(self):
        if self.name:
            return self.name
        scenario_names: str = ", ".join(
            [str(scenario) for scenario in self.risk_scenarios.all()]
        )
        return f"{scenario_names}"

    @property
    def get_html_url(self):
        url = reverse("riskacceptance-detail", args=(self.id,))
        return format_html(
            '<a class="" href="{}"> <b>[RA-exp]</b> {}: {} </a>',
            url,
            self.folder.name,
            self.name,
        )

    def set_state(self, state):
        self.state = state
        if state == "accepted":
            self.accepted_at = datetime.now()
            # iterate over the risk scenarios to set their treatment to accepted
            for scenario in self.risk_scenarios.all():
                scenario.treatment = "accept"
                scenario.save()
        if state == "rejected":
            self.rejected_at = datetime.now()
        elif state == "revoked":
            self.revoked_at = datetime.now()
        self.save()<|MERGE_RESOLUTION|>--- conflicted
+++ resolved
@@ -1955,22 +1955,11 @@
             return queries[0].union(*queries[1:]) if queries else base_query.none()
 
         color_map = {
-<<<<<<< HEAD
             RequirementAssessment.Result.NOT_ASSESSED: "#d1d5db",
             RequirementAssessment.Result.NON_COMPLIANT: "#f87171",
             RequirementAssessment.Result.PARTIALLY_COMPLIANT: "#fde047",
             RequirementAssessment.Result.COMPLIANT: "#86efac",
-            RequirementAssessment.Result.NOT_APPLICABLE: "#000000",
-        }
-
-        compliance_assessments_status = {"values": [], "labels": []}
-        for result in RequirementAssessment.Result.values:
-=======
-            RequirementAssessment.Results.NOT_ASSESSED: "#d1d5db",
-            RequirementAssessment.Results.NON_COMPLIANT: "#f87171",
-            RequirementAssessment.Results.PARTIALLY_COMPLIANT: "#fde047",
-            RequirementAssessment.Results.COMPLIANT: "#86efac",
-            RequirementAssessment.Results.NOT_APPLICABLE: "#9ca3af",
+            RequirementAssessment.Result.NOT_APPLICABLE: "#9ca3af",
             RequirementAssessment.Status.TODO: "#9ca3af",
             RequirementAssessment.Status.IN_PROGRESS: "#ffd6a5",
             RequirementAssessment.Status.IN_REVIEW: "#9bf6ff",
@@ -1978,8 +1967,7 @@
         }
 
         compliance_assessments_result = {"values": [], "labels": []}
-        for result in RequirementAssessment.Results.values:
->>>>>>> 820f3261
+        for result in RequirementAssessment.Result.values:
             assessable_requirements_filter = {
                 "compliance_assessment": self,
                 "requirement__assessable": True,
