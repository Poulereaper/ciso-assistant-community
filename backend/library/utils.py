--- conflicted
+++ resolved
@@ -18,8 +18,6 @@
 )
 from django.db import transaction
 from iam.models import Folder
-<<<<<<< HEAD
-=======
 
 import structlog
 
@@ -34,7 +32,6 @@
         return match.groups()  # Returns all captured groups from the regex match
     else:
         return None
->>>>>>> 3a1ba0fe
 
 
 def get_available_library_files():
