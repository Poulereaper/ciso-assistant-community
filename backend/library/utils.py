import json
import time
import os
from pathlib import Path
import re
from typing import List, Union
from django.core.exceptions import SuspiciousFileOperation
from django.http import Http404

import yaml
from ciso_assistant import settings
from core.models import (
    Framework,
    StoredLibrary,
    LoadedLibrary,
    RequirementNode,
    RiskMatrix,
    ReferenceControl,
    Threat,
)
from django.db import transaction
from iam.models import Folder

from django.db.utils import OperationalError
import structlog

logger = structlog.get_logger(__name__)

URN_REGEX = r"^urn:([a-zA-Z0-9_-]+):([a-zA-Z0-9_-]+):([a-zA-Z0-9_-]+)(?::([a-zA-Z0-9_-]+))?:(.+)$"

def match_urn(urn_string):
    match = re.match(URN_REGEX, urn_string)
    if match:
        return match.groups()  # Returns all captured groups from the regex match
    else:
        return None


def get_available_library_files():
    """
    Returns a list of available library files

    Returns:
        files: list of available library files
    """
    files = []
    path = settings.BASE_DIR / "library/libraries"
    for f in os.listdir(path):
        if (
            os.path.isfile(os.path.join(path, f))
            and f.endswith(".yaml")
            or f.endswith(".yml")
        ):
            files.append(f)
    return files


AVAILABLE_LIBRARIES = {}


def get_available_libraries():
    """
    Returns a list of available libraries

    Returns:
        libraries: list of available libraries
    """
    files = get_available_library_files()
    path = settings.BASE_DIR / "library/libraries"
    libraries = []
    for f in files:
        fname = path / f
        modified_time = os.path.getmtime(fname)
        libs = AVAILABLE_LIBRARIES.get((fname, modified_time))
        if libs is None:
            with open(fname, "r", encoding="utf-8") as file:
                libs = list(yaml.safe_load_all(file))
            AVAILABLE_LIBRARIES[(fname,os.path.getmtime(fname))] = libs
        for _lib in libs :
            if (lib := LoadedLibrary.objects.filter(urn=_lib["urn"]).first()) is not None:
                _lib["id"] = lib.id
                _lib["reference_count"] = lib.reference_count
            libraries.append(_lib)
    return libraries


def get_library_names(libraries):
    """
    Returns a list of available library names

    Returns:
        names: list of available library names
    """
    names = []
    for lib in libraries:
        names.append(lib.get("name"))
    return names


def get_library(urn: str) -> dict | None:
    """
    Returns a library by urn, trying to minimize file I/O by directly accessing the specific YAML file.

    Args:
        urn: URN of the library to return.

    Returns:
        The library with the given urn, or None if not found.
    """
    if match_urn(urn) is None:
        logger.error("Invalid URN", urn=urn)
        raise ValueError("Invalid URN")

    # First, try to fetch the library from the database.dd
    try:
        lib = LoadedLibrary.objects.get(urn=urn)
        return {
            "id": lib.id,
            "urn": lib.urn,
            "name": lib.name,
            "description": lib.description,
            "provider": lib.provider,
            "packager": lib.packager,
            "copyright": lib.copyright,
            "reference_count": lib.reference_count,
            "objects": lib._objects,
        }
    except LoadedLibrary.DoesNotExist:
        # Construct the path to the YAML file from the urn.
        filename = urn.split(":")[-1]
        libraries_path = settings.BASE_DIR / "library/libraries"
        _path = libraries_path / f"{filename}.yaml"

        # Ensure that the path is within the libraries directory to prevent directory traversal attacks.
        path = Path(os.path.abspath(_path))

        logger.info(
            "Attempting to load library",
            filename=filename,
            path=path,
        )
        if not path.parent.samefile(libraries_path):
            logger.error(
                "Attempted to access file outside of libraries directory",
                path=path,
                libraries_path=libraries_path,
            )
            raise SuspiciousFileOperation(
                "Attempted to access file outside of libraries directory"
            )

        # Attempt to directly load the library from its specific YAML file.
        if os.path.isfile(path):
            with open(path, "r", encoding="utf-8") as file:
                library_data = yaml.safe_load(file)
                if library_data and library_data.get("urn") == urn:
                    return library_data
        logger.error("File not found", path=path)

    logger.error("Library not found", urn=urn)
    raise Http404("Library not found")


def get_library_items(library, type: str) -> list[dict]:
    """
    Returns a list of items of a given type from a library

    Args:
        library: library to return items from
        type: type of items to return

    Returns:
        items: list of items of the given type from the library
    """
    return library["objects"].get(type, [])


class RequirementNodeImporter:
    REQUIRED_FIELDS = {"urn"}

    def __init__(self, requirement_data: dict, index: int):
        self.requirement_data = requirement_data
        self.index = index

    def is_valid(self) -> Union[str, None]:
        if missing_fields := self.REQUIRED_FIELDS - set(self.requirement_data.keys()):
            return "Missing the following fields : {}".format(", ".join(missing_fields))

    def import_requirement_node(self, framework_object: Framework):
        requirement_node = RequirementNode.objects.create(
            # Should i just inherit the folder from Framework or this is useless ?
            folder=Folder.get_root_folder(),
            framework=framework_object,
            urn=self.requirement_data["urn"],
            parent_urn=self.requirement_data.get("parent_urn"),
            assessable=self.requirement_data.get("assessable"),
            ref_id=self.requirement_data.get("ref_id"),
            annotation=self.requirement_data.get("annotation"),
            provider=framework_object.provider,
            order_id=self.index,
            name=self.requirement_data.get("name"),
            description=self.requirement_data.get("description"),
            maturity=self.requirement_data.get("maturity"),
            locale=framework_object.locale,
            default_locale=framework_object.default_locale,
            is_published=True,
        )

        for threat in self.requirement_data.get("threats", []):
            requirement_node.threats.add(Threat.objects.get(urn=threat.lower()))

        for reference_control in self.requirement_data.get("reference_controls", []):
            requirement_node.reference_controls.add(
                ReferenceControl.objects.get(urn=reference_control.lower())
            )


# The couple (URN, locale) is unique. ===> Check it in the future
class FrameworkImporter:
    REQUIRED_FIELDS = {"ref_id", "urn"}
    OBJECT_FIELDS = {"requirement_nodes", "requirements"}  # "requirement_levels"

    def __init__(self, framework_data: dict):
        self.framework_data = framework_data
        # self._requirement_levels = []
        self._requirement_nodes = []

    def init_requirement_nodes(self, requirement_nodes: List[dict]) -> Union[str, None]:
        requirement_node_importers = []
        import_errors = []
        for index, requirement_node_data in enumerate(requirement_nodes):
            requirement_node_importer = RequirementNodeImporter(
                requirement_node_data, index
            )
            requirement_node_importers.append(requirement_node_importer)
            if (
                requirement_node_error := requirement_node_importer.is_valid()
            ) is not None:
                import_errors.append((index, requirement_node_error))

        self._requirement_nodes = requirement_node_importers

        if import_errors:
            invalid_requirement_index, invalid_requirement_error = import_errors[0]
            return "[REQUIREMENT_ERROR] {} invalid requirement node{} detected, the {}{} requirement node has the following error : {}".format(
                len(import_errors),
                "s" if len(import_errors) > 1 else "",
                invalid_requirement_index + 1,
                {1: "st", 2: "nd", 3: "rd"}.get(invalid_requirement_index, "th"),
                invalid_requirement_error,
            )

    def is_empty(self):
        return (
            sum(
                len(self.framework_data.get(object_field, []))
                for object_field in self.OBJECT_FIELDS
            )
            == 0
        )

    def init(self) -> Union[str, None]:
        if missing_fields := self.REQUIRED_FIELDS - set(self.framework_data.keys()):
            return "Missing the following fields : {}".format(", ".join(missing_fields))

        detected_object_fields = self.OBJECT_FIELDS.union(self.framework_data.keys())

        if not detected_object_fields:
            return "The data must contain at least one of the following fields : {}".format(
                ", ".join(self.OBJECT_FIELDS)
            )

        if self.is_empty():
            return "No object has been detected among the object fields : {}".format(
                ", ".join(detected_object_fields)
            )

        if "requirement_nodes" in self.framework_data:
            requirement_node_data = self.framework_data["requirement_nodes"]
            if (
                requirement_node_import_error := self.init_requirement_nodes(
                    requirement_node_data
                )
            ) is not None:
                return requirement_node_import_error

<<<<<<< HEAD
    def import_framework(self, library_object: LoadedLibrary):
=======
    def import_framework(self, library_object: Library):
        min_score = self.framework_data.get("min_score", 0)
        max_score = self.framework_data.get("max_score", 100)

        if (
            min_score > max_score
            or min_score < 0
            or max_score < 0
            or min_score == max_score
        ):
            raise ValueError(
                "minimum score must be less than maximum score and equal or greater than 0."
            )

>>>>>>> b305b013
        framework_object = Framework.objects.create(
            folder=Folder.get_root_folder(),
            library=library_object,
            urn=self.framework_data["urn"],
            ref_id=self.framework_data["ref_id"],
            name=self.framework_data.get("name"),
            description=self.framework_data.get("description"),
            min_score=min_score,
            max_score=max_score,
            score_definition=self.framework_data.get("score_definition"),
            provider=library_object.provider,
            locale=library_object.locale,
            default_locale=library_object.default_locale,  # Change this in the future ?
            is_published=True,
        )

        for requirement_node in self._requirement_nodes:
            requirement_node.import_requirement_node(framework_object)


class ThreatImporter:
    REQUIRED_FIELDS = {"ref_id", "urn"}

    def __init__(self, threat_data: dict):
        self.threat_data = threat_data
        self._object = None

    def is_valid(self) -> Union[str, None]:
        if missing_fields := self.REQUIRED_FIELDS - set(self.threat_data.keys()):
            return "Missing the following fields : {}".format(", ".join(missing_fields))

    def import_threat(self, library_object: LoadedLibrary):
        Threat.objects.create(
            library=library_object,
            urn=self.threat_data.get("urn"),
            ref_id=self.threat_data["ref_id"],
            name=self.threat_data.get("name"),
            description=self.threat_data.get("description"),
            provider=library_object.provider,
            is_published=True,
            locale=library_object.locale,
            default_locale=library_object.default_locale,  # Change this in the future ?
        )


# The couple (URN, locale) is unique. ===> Check it in the future
class ReferenceControlImporter:
    REQUIRED_FIELDS = {"ref_id", "urn"}
    CATEGORIES = set(_category[0] for _category in ReferenceControl.CATEGORY)

    def __init__(self, reference_control_data: dict):
        self.reference_control_data = reference_control_data

    def is_valid(self) -> Union[str, None]:
        if missing_fields := self.REQUIRED_FIELDS - set(
            self.reference_control_data.keys()
        ):
            return "Missing the following fields : {}".format(", ".join(missing_fields))

        if (category := self.reference_control_data.get("category")) is not None:
            if category not in ReferenceControlImporter.CATEGORIES:
                return "Invalid category '{}', the category must be among the following list : {}".format(
                    category, ", ".join(ReferenceControlImporter.CATEGORIES)
                )

    def import_reference_control(self, library_object: LoadedLibrary):
        ReferenceControl.objects.create(
            library=library_object,
            urn=self.reference_control_data.get("urn"),
            ref_id=self.reference_control_data["ref_id"],
            name=self.reference_control_data.get("name"),
            description=self.reference_control_data.get("description"),
            provider=library_object.provider,
            typical_evidence=self.reference_control_data.get("typical_evidence"),
            category=self.reference_control_data.get("category"),
            is_published=True,
            locale=library_object.locale,
            default_locale=library_object.default_locale,  # Change this in the future ?
        )


# The couple (URN, locale) is unique. ===> Check this in the future
class RiskMatrixImporter:
    REQUIRED_FIELDS = {"ref_id", "urn", "json_definition"}
    MATRIX_FIELDS = {"probability", "impact", "risk", "grid", "strength_of_knowledge"}

    def __init__(self, risk_matrix_data):
        self.risk_matrix_data = risk_matrix_data

    @staticmethod
    def is_valid_matrix(json_definition: dict) -> Union[str, None]:
        return None  # Do not verify anything for now

    def is_valid(self) -> Union[str, None]:
        return None  # Do not verify anything for now

        # Create function to check if the "JSON definition" of the matrix is wrong or not, this function will be called within this is_valid function and return an error string is an error occured or return None or success exactly like this one.

        if missing_fields := self.REQUIRED_FIELDS - set(self.risk_matrix_data.keys()):
            return "Missing the following fields : {}".format(", ".join(missing_fields))

    def import_risk_matrix(self, library_object: LoadedLibrary):
        matrix_data = {
            key: value
            for key, value in self.risk_matrix_data.items()
            if key in self.MATRIX_FIELDS
        }

        print("\n\n\n" + "-"*60)
        print("YES I HAVE BEEN CALLED")
        print(json.dumps(matrix_data,indent=4))
        print("-"*60)

        created = RiskMatrix.objects.create(
            library=library_object,
            folder=Folder.get_root_folder(),
            name=self.risk_matrix_data.get("name"),
            description=self.risk_matrix_data.get("description"),
            urn=self.risk_matrix_data.get("urn"),
            provider=library_object.provider,
            ref_id=self.risk_matrix_data.get("ref_id"),
            json_definition=json.dumps(matrix_data),
            is_enabled=self.risk_matrix_data.get("is_enabled", True),
            locale=library_object.locale,
            default_locale=library_object.default_locale,  # Change this in the future ?
            is_published=True,
        )
        print(f"Object created ===> {created}")


class LibraryImporter:
    # The word "import" must be replaced by "load" in all classes/methods/variables declared in this file.
    
    REQUIRED_FIELDS = {"ref_id", "urn", "locale", "objects", "version"}
    OBJECT_FIELDS = ["threats", "reference_controls", "risk_matrix", "framework"]

    def __init__(self, library: dict):
        self._library = library
        self._framework_importer = None
        self._threats = []
        self._reference_controls = []
        self._risk_matrices = []

    def init_threats(self, threats: List[dict]) -> Union[str, None]:
        threat_importers = []
        import_errors = []
        for index, threat_data in enumerate(threats):
            threat_importer = ThreatImporter(threat_data)
            threat_importers.append(threat_importer)
            if (threat_error := threat_importer.is_valid()) is not None:
                import_errors.append((index, threat_error))

        self._threats = threat_importers

        if import_errors:
            # We will have to think about error message internationalization later
            invalid_threat_index, invalid_threat_error = import_errors[0]
            return "[THREAT_ERROR] {} invalid threat{} detected, the {}{} threat has the following error : {}".format(
                len(import_errors),
                "s" if len(import_errors) > 1 else "",
                invalid_threat_index + 1,
                {1: "st", 2: "nd", 3: "rd"}.get(invalid_threat_index, "th"),
                invalid_threat_error,
            )

    def init_reference_controls(
        self, reference_controls: List[dict]
    ) -> Union[str, None]:
        reference_controls_importers = []
        import_errors = []
        for index, reference_controls_data in enumerate(reference_controls):
            reference_control_importer = ReferenceControlImporter(
                reference_controls_data
            )
            reference_controls_importers.append(reference_control_importer)
            if (
                reference_control_error := reference_control_importer.is_valid()
            ) is not None:
                import_errors.append((index, reference_control_error))

        self._reference_controls = reference_controls_importers

        if import_errors:
            (
                invalid_reference_control_index,
                invalid_reference_control_error,
            ) = import_errors[0]
            return "[REFERENCE_CONTROL_ERROR] {} invalid reference control{} detected, the {}{} reference control has the following error : {}".format(
                len(import_errors),
                "s" if len(import_errors) > 1 else "",
                invalid_reference_control_index + 1,
                {1: "st", 2: "nd", 3: "rd"}.get(invalid_reference_control_index, "th"),
                invalid_reference_control_error,
            )

    def init_risk_matrices(self, risk_matrices: List[dict]) -> Union[str, None]:
        risk_matrix_importers = []
        import_errors = []
        for index, risk_matrix_data in enumerate(risk_matrices):
            risk_matrix_importer = RiskMatrixImporter(risk_matrix_data)
            risk_matrix_importers.append(risk_matrix_importer)
            if (risk_matrix_error := risk_matrix_importer.is_valid()) is not None:
                import_errors.append((index, risk_matrix_error))

        self._risk_matrices = risk_matrix_importers

        if import_errors:
            invalid_risk_matrix_index, invalid_risk_matrix_error = import_errors[0]
            return "[RISK_MATRIX_ERROR] {} invalid matri{} detected, the {}{} risk matrix has the following error : {}".format(
                len(import_errors),
                "ces" if len(import_errors) > 1 else "x",
                invalid_risk_matrix_index + 1,
                {1: "st", 2: "nd", 3: "rd"}.get(invalid_risk_matrix_index, "th"),
                invalid_risk_matrix_error,
            )

    def init_framework(self, framework_data: dict) -> Union[str, None]:
        self._framework_importer = FrameworkImporter(framework_data)
        return self._framework_importer.init()

    def init(self) -> Union[str, None]:
        """missing_fields = self.REQUIRED_FIELDS - set(self._library_data.keys())
        if missing_fields:
            return "The following fields are missing in the library: {}".format(
                ", ".join(missing_fields)
            )"""

        library_objects = json.loads(self._library.content)

        if not any(
            object_field in library_objects for object_field in self.OBJECT_FIELDS
        ):
            return "The libary 'objects' field data must contain at least one of the following fields : {}".format(
                ", ".join(self.OBJECT_FIELDS)
            )

        if "framework" in library_objects:
            framework_data = library_objects["framework"]
            if (
                framework_import_error := self.init_framework(framework_data)
            ) is not None:
                print("framework_import_error", framework_import_error)
                return framework_import_error

        if "threats" in library_objects:
            threat_data = library_objects["threats"]
            if (threat_import_error := self.init_threats(threat_data)) is not None:
                print("threat errors", threat_import_error)
                return threat_import_error

        if "risk_matrix" in library_objects:
            risk_matrix_data = library_objects["risk_matrix"]
            if (
                risk_matrix_import_error := self.init_risk_matrices(risk_matrix_data)
            ) is not None:
                return risk_matrix_import_error

        if "reference_controls" in library_objects:
            reference_control_data = library_objects["reference_controls"]
            if (
                reference_control_import_error := self.init_reference_controls(
                    reference_control_data
                )
            ) is not None:
                return reference_control_import_error

    def check_and_import_dependencies(self):
        """Check and import library dependencies."""

        if not self._library.dependencies :
            return None
        for dependency_urn in self._library.dependencies:
            if not LoadedLibrary.objects.filter(urn=dependency_urn).exists():
                # import_library_view(get_library(dependency))
                dependency = StoredLibrary.objects.get(urn=dependency_urn,is_obsolete=False) # We only fetch by URN without thinking about what locale, that may be a problem in the future.
                error_msg = dependency.loads()
                if error_msg is not None :
                    return error_msg

    def create_or_update_library(self):
        """Create or update the library object."""
        _urn = self._library.urn
        _locale = self._library.locale
        _default_locale = not LoadedLibrary.objects.filter(urn=_urn).exists()

        print(f"VALUE ===> {self._library}")
        print(f"FIELD ===> {self._library.objects_meta}")
        library_object, _created = LoadedLibrary.objects.update_or_create(
            defaults={
                "ref_id": self._library.ref_id,
                "name": self._library.name,
                "description": self._library.description,
                "urn": _urn,
                "locale": _locale,
                "default_locale": _default_locale,
                "version": self._library.version,
                "provider": self._library.provider,
                "packager": self._library.packager,
                "copyright": self._library.copyright,
                "folder": Folder.get_root_folder(),  # TODO: make this configurable,
                "is_published": True,
                "builtin": self._library.builtin,
                "objects_meta": self._library.objects_meta
            },
            urn=_urn,
            locale=_locale,
        )
        return library_object

    def import_objects(self, library_object):
        """Import library objects."""
        if self._framework_importer is not None:
            self._framework_importer.import_framework(library_object)

        for threat in self._threats:
            threat.import_threat(library_object)

        for reference_control in self._reference_controls:
            reference_control.import_reference_control(library_object)

        for risk_matrix in self._risk_matrices:
            risk_matrix.import_risk_matrix(library_object)

    @transaction.atomic
    def _import_library(self):
        library_object = self.create_or_update_library()
        self.import_objects(library_object)
        if (dependencies := self._library.dependencies) :
            library_object.dependencies.set(
                LoadedLibrary.objects.filter(
                    urn__in=dependencies
                )
            )

    def import_library(self):
        """Main method to import a library."""
        if (error_message := self.init()) is not None:
            return error_message # This error check should be done when storing the Library but no after.

        error_msg = self.check_and_import_dependencies()
        if error_msg is not None :
            return error_msg

        for _ in range(10):
            try:
                self._import_library()
                break
            except OperationalError as e:
                if e.args and e.args[0] == "database is locked":
                    time.sleep(1)
                else:
                    raise e
            except Exception as e:
                # TODO: Switch to proper logging
                print(f"Library import exception: {e}")
                raise e


def import_library_view(library: dict) -> Union[str, None]:
    """
    Imports a library

    Parameters
    ----------
    library : dict
        A library dictionary loaded from a library YAML configuration file.

    Returns
    -------
    optional_error : Union[str,None]
        A string describing the error if the function fails and returns None on success.
    """
    # NOTE: We should just use LibraryImporter.import_library at this point
    library_importer = LibraryImporter(library)
    return library_importer.import_library()<|MERGE_RESOLUTION|>--- conflicted
+++ resolved
@@ -28,6 +28,7 @@
 
 URN_REGEX = r"^urn:([a-zA-Z0-9_-]+):([a-zA-Z0-9_-]+):([a-zA-Z0-9_-]+)(?::([a-zA-Z0-9_-]+))?:(.+)$"
 
+
 def match_urn(urn_string):
     match = re.match(URN_REGEX, urn_string)
     if match:
@@ -75,9 +76,11 @@
         if libs is None:
             with open(fname, "r", encoding="utf-8") as file:
                 libs = list(yaml.safe_load_all(file))
-            AVAILABLE_LIBRARIES[(fname,os.path.getmtime(fname))] = libs
-        for _lib in libs :
-            if (lib := LoadedLibrary.objects.filter(urn=_lib["urn"]).first()) is not None:
+            AVAILABLE_LIBRARIES[(fname, os.path.getmtime(fname))] = libs
+        for _lib in libs:
+            if (
+                lib := LoadedLibrary.objects.filter(urn=_lib["urn"]).first()
+            ) is not None:
                 _lib["id"] = lib.id
                 _lib["reference_count"] = lib.reference_count
             libraries.append(_lib)
@@ -284,10 +287,7 @@
             ) is not None:
                 return requirement_node_import_error
 
-<<<<<<< HEAD
     def import_framework(self, library_object: LoadedLibrary):
-=======
-    def import_framework(self, library_object: Library):
         min_score = self.framework_data.get("min_score", 0)
         max_score = self.framework_data.get("max_score", 100)
 
@@ -301,7 +301,6 @@
                 "minimum score must be less than maximum score and equal or greater than 0."
             )
 
->>>>>>> b305b013
         framework_object = Framework.objects.create(
             folder=Folder.get_root_folder(),
             library=library_object,
@@ -410,10 +409,10 @@
             if key in self.MATRIX_FIELDS
         }
 
-        print("\n\n\n" + "-"*60)
+        print("\n\n\n" + "-" * 60)
         print("YES I HAVE BEEN CALLED")
-        print(json.dumps(matrix_data,indent=4))
-        print("-"*60)
+        print(json.dumps(matrix_data, indent=4))
+        print("-" * 60)
 
         created = RiskMatrix.objects.create(
             library=library_object,
@@ -434,7 +433,7 @@
 
 class LibraryImporter:
     # The word "import" must be replaced by "load" in all classes/methods/variables declared in this file.
-    
+
     REQUIRED_FIELDS = {"ref_id", "urn", "locale", "objects", "version"}
     OBJECT_FIELDS = ["threats", "reference_controls", "risk_matrix", "framework"]
 
@@ -571,14 +570,16 @@
     def check_and_import_dependencies(self):
         """Check and import library dependencies."""
 
-        if not self._library.dependencies :
+        if not self._library.dependencies:
             return None
         for dependency_urn in self._library.dependencies:
             if not LoadedLibrary.objects.filter(urn=dependency_urn).exists():
                 # import_library_view(get_library(dependency))
-                dependency = StoredLibrary.objects.get(urn=dependency_urn,is_obsolete=False) # We only fetch by URN without thinking about what locale, that may be a problem in the future.
+                dependency = StoredLibrary.objects.get(
+                    urn=dependency_urn, is_obsolete=False
+                )  # We only fetch by URN without thinking about what locale, that may be a problem in the future.
                 error_msg = dependency.loads()
-                if error_msg is not None :
+                if error_msg is not None:
                     return error_msg
 
     def create_or_update_library(self):
@@ -604,7 +605,7 @@
                 "folder": Folder.get_root_folder(),  # TODO: make this configurable,
                 "is_published": True,
                 "builtin": self._library.builtin,
-                "objects_meta": self._library.objects_meta
+                "objects_meta": self._library.objects_meta,
             },
             urn=_urn,
             locale=_locale,
@@ -629,20 +630,18 @@
     def _import_library(self):
         library_object = self.create_or_update_library()
         self.import_objects(library_object)
-        if (dependencies := self._library.dependencies) :
+        if dependencies := self._library.dependencies:
             library_object.dependencies.set(
-                LoadedLibrary.objects.filter(
-                    urn__in=dependencies
-                )
+                LoadedLibrary.objects.filter(urn__in=dependencies)
             )
 
     def import_library(self):
         """Main method to import a library."""
         if (error_message := self.init()) is not None:
-            return error_message # This error check should be done when storing the Library but no after.
+            return error_message  # This error check should be done when storing the Library but no after.
 
         error_msg = self.check_and_import_dependencies()
-        if error_msg is not None :
+        if error_msg is not None:
             return error_msg
 
         for _ in range(10):
