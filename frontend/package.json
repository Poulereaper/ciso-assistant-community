{
	"name": "frontend",
	"version": "0.0.1",
	"private": true,
	"scripts": {
		"dev": "vite dev",
		"build": "paraglide-js compile --project ./project.inlang && vite build",
		"preview": "vite preview",
		"check": "svelte-kit sync && svelte-check --tsconfig ./tsconfig.json",
		"check:watch": "svelte-kit sync && svelte-check --tsconfig ./tsconfig.json --watch",
		"test": "vitest",
		"test:ci": "vitest run",
		"test:ui": "vitest --ui",
		"test:e2e": "ARGS=\"$npm_config_args\" docker compose -f ./tests/docker-compose.e2e-tests.yml up --force-recreate --build -V",
		"coverage": "vitest run --coverage",
		"lint": "prettier --plugin-search-dir . --check . && eslint .",
		"format": "prettier --plugin-search-dir . --write .",
		"postinstall": "paraglide-js compile --project ./project.inlang"
	},
	"devDependencies": {
<<<<<<< HEAD
		"@playwright/test": "^1.40.1",
=======
		"@inlang/paraglide-js": "1.2.5",
		"@playwright/test": "^1.28.1",
>>>>>>> 381e576d
		"@skeletonlabs/skeleton": "^2.3.0",
		"@skeletonlabs/tw-plugin": "^0.2.2",
		"@sveltejs/adapter-auto": "^3.0.0",
		"@sveltejs/adapter-node": "^4.0.1",
		"@sveltejs/kit": "^2.0.0",
		"@sveltejs/vite-plugin-svelte": "^3.0.0",
		"@tailwindcss/forms": "^0.5.3",
		"@tailwindcss/typography": "^0.5.9",
		"@testing-library/jest-dom": "^6.1.4",
		"@testing-library/svelte": "^4.0.4",
		"@types/node": "^20.8.7",
		"@typescript-eslint/eslint-plugin": "^5.62.0",
		"@typescript-eslint/parser": "^5.62.0",
		"@vincjo/datatables": "^1.14.0",
		"@vitest/coverage-v8": "^1.1.1",
		"@vitest/ui": "^1.1.1",
		"autoprefixer": "^10.4.14",
		"eslint": "^8.53.0",
		"eslint-config-prettier": "^8.5.0",
		"eslint-plugin-svelte": "^2.35.1",
		"jsdom": "^22.1.0",
		"postcss": "^8.4.23",
		"prettier": "^2.8.0",
		"prettier-plugin-svelte": "^2.10.1",
		"svelte": "^4.0.0",
		"svelte-check": "^3.4.3",
		"svelte-typewriter": "^3.2.3",
		"sveltekit-flash-message": "^2.2.1",
		"sveltekit-rate-limiter": "^0.4.1",
		"sveltekit-superforms": "^1.6.0",
		"tailwindcss": "^3.3.2",
		"tslib": "^2.4.1",
		"typescript": "^5.0.0",
		"vite": "^5.0.0",
		"vite-plugin-tailwind-purgecss": "^0.2.0",
		"vitest": "^1.1.1",
		"zod": "^3.22.2"
	},
	"type": "module",
	"dependencies": {
		"@floating-ui/dom": "^1.5.1",
		"@inlang/paraglide-js-adapter-vite": "^1.2.14",
		"dotenv": "^16.4.1",
		"echarts": "^5.4.3",
		"svelte-multiselect": "^10.2.0"
	}
}<|MERGE_RESOLUTION|>--- conflicted
+++ resolved
@@ -18,12 +18,8 @@
 		"postinstall": "paraglide-js compile --project ./project.inlang"
 	},
 	"devDependencies": {
-<<<<<<< HEAD
 		"@playwright/test": "^1.40.1",
-=======
 		"@inlang/paraglide-js": "1.2.5",
-		"@playwright/test": "^1.28.1",
->>>>>>> 381e576d
 		"@skeletonlabs/skeleton": "^2.3.0",
 		"@skeletonlabs/tw-plugin": "^0.2.2",
 		"@sveltejs/adapter-auto": "^3.0.0",
