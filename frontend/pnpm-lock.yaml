--- conflicted
+++ resolved
@@ -19,17 +19,13 @@
         version: 1.2.40(babel-plugin-macros@3.1.0)
       '@inlang/paraglide-sveltekit':
         specifier: 0.11.0
-<<<<<<< HEAD
-        version: 0.11.0(@sveltejs/kit@2.5.26(@sveltejs/vite-plugin-svelte@3.1.2(svelte@4.2.19)(vite@5.4.6(@types/node@20.16.5)))(svelte@4.2.19)(vite@5.4.6(@types/node@20.16.5)))(babel-plugin-macros@3.1.0)
+        version: 0.11.0(@sveltejs/kit@2.6.1(@sveltejs/vite-plugin-svelte@3.1.2(svelte@4.2.19)(vite@5.4.8(@types/node@20.16.10)))(svelte@4.2.19)(vite@5.4.8(@types/node@20.16.10)))(babel-plugin-macros@3.1.0)
       '@unovis/svelte':
         specifier: 1.4.3-beta.0
         version: 1.4.3-beta.0(@unovis/ts@1.4.3-beta.0)(svelte@4.2.19)
       '@unovis/ts':
         specifier: 1.4.3-beta.0
         version: 1.4.3-beta.0
-=======
-        version: 0.11.0(@sveltejs/kit@2.6.1(@sveltejs/vite-plugin-svelte@3.1.2(svelte@4.2.19)(vite@5.4.8(@types/node@20.16.10)))(svelte@4.2.19)(vite@5.4.8(@types/node@20.16.10)))
->>>>>>> b7717262
       dotenv:
         specifier: ^16.4.5
         version: 16.4.5
@@ -2537,14 +2533,14 @@
     resolution: {integrity: sha512-rBMvIzlpA8v6E+SJZoo++HAYqsLrkg7MSfIinMPFhmkorw7X+dOXVJQs+QT69zGkzMyfDnIMN2Wid1+NbL3T+A==}
     engines: {node: '>= 0.4'}
 
-<<<<<<< HEAD
+
   delaunator@5.0.1:
     resolution: {integrity: sha512-8nvh+XBe96aCESrGOqMp/84b13H9cdKbG5P2ejQCh4d4sK9RL4371qou9drQjMhvnPmhWl5hnmqbEE0fXr9Xnw==}
-=======
+
   define-lazy-prop@2.0.0:
     resolution: {integrity: sha512-Ds09qNh8yw3khSjiJjiUInaGX9xlqZDY7JVryGxdxV7NPeuqQfplOpQ66yJFZut3jLa5zOwkXw1g9EI2uKh4Og==}
     engines: {node: '>=8'}
->>>>>>> b7717262
+
 
   delayed-stream@1.0.0:
     resolution: {integrity: sha512-ZySD7Nf91aLB0RxL4KGrKHBXl7Eds1DAmEdcoVawXnLD7SDhpNgtuII2aAkg7a7QS41jxPSZ17p4VdGnMHk3MQ==}
@@ -5382,11 +5378,9 @@
       - babel-plugin-macros
       - debug
 
-<<<<<<< HEAD
-  '@inlang/paraglide-sveltekit@0.11.0(@sveltejs/kit@2.5.26(@sveltejs/vite-plugin-svelte@3.1.2(svelte@4.2.19)(vite@5.4.6(@types/node@20.16.5)))(svelte@4.2.19)(vite@5.4.6(@types/node@20.16.5)))(babel-plugin-macros@3.1.0)':
-=======
-  '@inlang/paraglide-sveltekit@0.11.0(@sveltejs/kit@2.6.1(@sveltejs/vite-plugin-svelte@3.1.2(svelte@4.2.19)(vite@5.4.8(@types/node@20.16.10)))(svelte@4.2.19)(vite@5.4.8(@types/node@20.16.10)))':
->>>>>>> b7717262
+
+  '@inlang/paraglide-sveltekit@0.11.0(@sveltejs/kit@2.6.1(@sveltejs/vite-plugin-svelte@3.1.2(svelte@4.2.19)(vite@5.4.8(@types/node@20.16.10)))(svelte@4.2.19)(vite@5.4.8(@types/node@20.16.10)))(babel-plugin-macros@3.1.0)':
+
     dependencies:
       '@inlang/paraglide-js': 1.11.2(babel-plugin-macros@3.1.0)
       '@inlang/paraglide-vite': 1.2.74(babel-plugin-macros@3.1.0)
@@ -5576,7 +5570,7 @@
     dependencies:
       typescript: 5.2.2
 
-<<<<<<< HEAD
+
   '@mapbox/geojson-rewind@0.5.2':
     dependencies:
       get-stream: 6.0.1
@@ -5598,10 +5592,8 @@
 
   '@mapbox/whoots-js@3.1.0': {}
 
-  '@mdx-js/react@3.0.1(@types/react@18.3.5)(react@18.3.1)':
-=======
   '@mdx-js/react@3.0.1(@types/react@18.3.10)(react@18.3.1)':
->>>>>>> b7717262
+
     dependencies:
       '@types/mdx': 2.0.13
       '@types/react': 18.3.10
@@ -7458,13 +7450,13 @@
       es-errors: 1.3.0
       gopd: 1.0.1
 
-<<<<<<< HEAD
+
   delaunator@5.0.1:
     dependencies:
       robust-predicates: 3.0.2
-=======
+
   define-lazy-prop@2.0.0: {}
->>>>>>> b7717262
+
 
   delayed-stream@1.0.0: {}
 
