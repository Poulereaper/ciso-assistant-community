{
	"$schema": "https://inlang.com/schema/inlang-message-format",
	"french": "Francuski",
	"english": "Angielski",
	"arabic": "Arabski",
	"portuguese": "Portugalski",
	"spanish": "Hiszpański",
	"german": "Niemiecki",
	"dutch": "Holenderski",
	"italian": "Włoski",
	"polish": "Polski",
	"romanian": "Rumuński",
	"hindi": "Hinduski",
	"urdu": "Urdu",
	"addThreat": "Dodaj zagrożenie",
	"addReferenceControl": "Dodaj kontrolę referencyjną",
	"addAppliedControl": "Dodaj zastosowaną kontrolę",
	"addAsset": "Dodaj zasób",
	"addRiskAssessment": "Dodaj ocenę ryzyka",
	"addRiskScenario": "Dodaj scenariusz ryzyka",
	"addRiskAcceptance": "Dodaj akceptację ryzyka",
	"addComplianceAssessment": "Rozpocznij audyt",
	"addEvidence": "Dodaj dowód",
	"addDomain": "Dodaj domenę",
	"addProject": "Dodaj projekt",
	"addUser": "Dodaj użytkownika",
	"addPolicy": "Dodaj politykę",
	"associatedThreats": "Powiązane zagrożenia",
	"associatedReferenceControls": "Powiązane kontrole referencyjne",
	"associatedAppliedControls": "Powiązane zastosowane kontrole",
	"associatedAssets": "Powiązane zasoby",
	"associatedRiskAssessments": "Powiązane oceny ryzyka",
	"associatedRiskScenarios": "Powiązane scenariusze ryzyka",
	"associatedRiskAcceptances": "Powiązane akceptacje ryzyka",
	"associatedComplianceAssessments": "Powiązane audyty",
	"associatedEvidences": "Powiązane dowody",
	"associatedDomains": "Powiązane domeny",
	"associatedProjects": "Powiązane projekty",
	"associatedUsers": "Powiązani użytkownicy",
	"associatedEntityAssessments": "Oceny podmiotów stowarzyszonych",
	"associatedRepresentatives": "Przedstawiciele stowarzyszeni",
	"associatedSolutions": "Powiązane rozwiązania",
	"home": "Strona główna",
	"edit": "Edytuj",
	"changePassword": "Zmień hasło",
	"overview": "Przegląd",
	"context": "Kontekst",
	"governance": "Zarządzanie",
	"risk": "Ryzyko",
	"compliance": "Zgodność",
	"organization": "Organizacja",
	"extra": "Dodatkowe",
	"analytics": "Analizy",
	"calendar": "Kalendarz",
	"threats": "Zagrożenia",
	"threatsColon": "Zagrożenia:",
	"referenceControls": "Kontrole referencyjne",
	"referenceControlsColon": "Kontrole referencyjne:",
	"appliedControls": "Zastosowane kontrole",
	"assets": "Zasoby",
	"asset": "Zasób",
	"policy": "Polityka",
	"policies": "Polityki",
	"riskMatrices": "Macierze ryzyka",
	"riskMatricesColon": "Matryce ryzyka:",
	"riskAssessments": "Oceny ryzyka",
	"riskScenarios": "Scenariusze ryzyka",
	"riskScenario": "Scenariusz ryzyka",
	"riskAcceptances": "Akceptacje ryzyka",
	"riskAcceptance": "Akceptacja ryzyka",
	"complianceAssessments": "Audyty",
	"complianceAssessment": "Audyt",
	"evidences": "Dowody",
	"evidence": "Dowód",
	"frameworks": "Ramy",
	"frameworksColon": "Ramy:",
	"domains": "Domeny",
	"projects": "Projekty",
	"users": "Użytkownicy",
	"user": "Użytkownik",
	"userGroups": "Grupy użytkowników",
	"roleAssignments": "Przypisania ról",
	"xRays": "X-rays",
	"inspect": "Sprawdzać",
	"scoringAssistant": "Asystent oceny",
	"scoringAssistantNoMatrixError": "Proszę zaimportować macierz ryzyka z biblioteki, aby uzyskać dostęp do tej strony",
	"libraries": "Biblioteki",
	"backupRestore": "Kopia zapasowa i przywracanie",
	"myProfile": "Mój profil",
	"aboutCiso": "O CISO Assistant",
	"Logout": "Wyloguj się",
	"name": "Nazwa",
	"description": "Opis",
	"parentDomain": "Domena nadrzędna",
	"ref": "Ref",
	"refId": "ID referencyjne",
	"businessValue": "Wartość biznesowa",
	"email": "E-mail",
	"firstName": "Imię",
	"lastName": "Nazwisko",
	"category": "Kategoria",
	"csfFunction": "funkcjonować",
	"eta": "ETA",
	"referenceControl": "Kontrola referencyjna",
	"appliedControl": "Zastosowana kontrola",
	"provider": "Dostawca",
	"providerColon": "Dostawca:",
	"domain": "Domena",
	"urn": "URN",
	"id": "ID",
	"treatmentStatus": "Status leczenia",
	"qualification": "Kwalifikacja",
	"currentLevel": "Obecny poziom",
	"residualLevel": "Poziom resztkowy",
	"riskMatrix": "Macierz ryzyka",
	"riskMatrixColon": "Matryca ryzyka:",
	"project": "Projekt",
	"folder": "Folder",
	"riskAssessment": "Ocena ryzyka",
	"threat": "Zagrożenie",
	"framework": "Ramy",
	"frameworkColon": "Struktura:",
	"file": "Plik",
	"language": "Język",
	"builtin": "Wbudowany",
	"next": "Następny",
	"previous": "Poprzedni",
	"show": "Pokaż",
	"entries": "wpisy",
	"searchPlaceholder": "Szukaj...",
	"noEntriesFound": "Nie znaleziono wpisów",
	"rowCount": "Pokazano {start} do {end} z {total}",
	"status": "Status",
	"result": "Wynik",
	"effort": "Wysiłek",
	"cost": "Koszt",
	"impact": "Wpływ",
	"expiryDate": "Data wygaśnięcia",
	"link": "Link",
	"createdAt": "Utworzono",
	"updatedAt": "Zaktualizowano",
	"acceptedAt": "Zaakceptowano",
	"rejectedAt": "Odrzucono",
	"revokedAt": "Cofnięto",
	"submitted": "Przesłano",
	"rejected": "Odrzucono",
	"revoked": "Cofnięto",
	"locale": "Lokalizacja",
	"defaultLocale": "Domyślna lokalizacja",
	"annotation": "Adnotacja",
	"library": "Biblioteka",
	"typicalEvidence": "Typowy dowód",
	"parentAsset": "Zasób nadrzędny",
	"parentAssets": "Zasoby nadrzędne",
	"approver": "Akceptujący",
	"state": "Stan",
	"justification": "Uzasadnienie",
	"parentFolder": "Folder nadrzędny",
	"contentType": "Rodzaj treści",
	"objectType": "Typ obiektu",
	"type": "Typ",
	"lcStatus": "Status LC",
	"internalReference": "Referencja wewnętrzna",
	"isActive": "Aktywny",
	"dateJoined": "Data dołączenia",
	"version": "Wersja",
	"versionColon": "Wersja:",
	"treatment": "Leczenie",
	"currentProba": "Obecne prawdopodobieństwo",
	"currentImpact": "Obecny wpływ",
	"residualProba": "Resztkowe prawdopodobieństwo",
	"residualImpact": "Resztkowy wpływ",
	"existingControls": "Istniejące kontrole",
	"strengthOfKnowledge": "Siła wiedzy",
	"dueDate": "Termin",
	"attachment": "Załącznik",
	"observation": "Obserwacja",
	"noObservation": "Brak obserwacji",
	"importMatrices": "Importuj macierze",
	"importFrameworks": "Importuj ramy",
	"importMappings": "Importuj mapowania",
	"summary": "Podsumowanie",
	"composer": "Kompozytor",
	"statistics": "Statystyki",
	"myProjects": "Moje projekty",
	"scenarios": "Scenariusze",
	"assignedProjects": "Przypisane do {number} projektu(ów)",
	"currentRiskLevelPerScenario": "Obecny poziom ryzyka na scenariusz ryzyka",
	"residualRiskLevelPerScenario": "Resztkowy poziom ryzyka na scenariusz ryzyka",
	"appliedControlsStatus": "Status zastosowanych kontroli",
	"currentRisk": "Obecne ryzyko",
	"residualRisk": "Resztkowe ryzyko",
	"planned": "Planowane",
	"active": "Aktywne",
	"inactive": "Nieaktywne",
	"watchlist": "Lista obserwacyjna",
	"watchlistDescription": "Elementy, które wygasły lub wygasną w ciągu najbliższych 30 dni",
	"measuresToReview": "Kontrole do przeglądu",
	"exceptionsToReview": "Akceptacje do przeglądu",
	"expired": "Wygasłe",
	"upcoming": "Nadchodzące",
	"today": "Dzisiaj",
	"actionRequested": "Żądanie działania",
	"noRiskAcceptanceYet": "Brak akceptacji ryzyka",
	"noAppliedControlYet": "Brak zastosowanej kontroli",
	"authors": "Autorzy",
	"reviewers": "Recenzenci",
	"processButton": "Przetwarzaj",
	"selectTargets": "Wybierz cele",
	"composerDescription": "To pomoże Ci zintegrować wiele komponentów (projektów) w celu uzyskania skompilowanego widoku ryzyka. Jest to szczególnie przydatne w dwóch przypadkach użycia",
	"composerDescription1": "podejście biznesowe do skupienia się na określonym podzespole w różnych domenach projektowych (np. w różnych działach)",
	"composerDescription2": "jesteś zainteresowany oceną ryzyka konkretnego systemu, dla którego potrzebujesz oceny ryzyka składników bazowych",
	"overallCompliance": "Ogólna zgodność",
	"exportButton": "Eksportuj",
	"treatmentProgressOverview": "Przegląd postępu leczenia",
	"pendingMeasures": "Twoje oczekujące kontrole",
	"orderdByRankingScore": "W ciągu następnych 30 dni i posortowane według wyniku rankingowego",
	"rankingScore": "Wynik rankingowy",
	"noPendingAppliedControl": "Brak oczekujących zastosowanych kontroli",
	"rankingScoreDefintion": "Wynik rankingowy to adaptacyjna metryka łącząca informacje o wysiłku i obecnym poziomie ryzyka oraz krzyżuje go z innymi danymi w celu ułatwienia priorytetyzacji",
	"actions": "Działania",
	"projectsSummaryEmpty": "Podsumowanie projektów jest puste",
	"riskOpen": "Ryzyko: otwarte",
	"riskMitigate": "Ryzyko: łagodzenie",
	"riskAccept": "Ryzyko: akceptacja",
	"riskAvoid": "Ryzyko: unikanie",
	"measureOpen": "Kontrola: otwarta",
	"measureProgress": "Kontrola: w trakcie",
	"measureHold": "Kontrola: wstrzymana",
	"measureDone": "Kontrola: zakończona",
	"monday": "Poniedziałek",
	"tuesday": "Wtorek",
	"wednesday": "Środa",
	"thursday": "Czwartek",
	"friday": "Piątek",
	"saturday": "Sobota",
	"sunday": "Niedziela",
	"january": "Styczeń",
	"february": "Luty",
	"march": "Marzec",
	"april": "Kwiecień",
	"may": "Maj",
	"june": "Czerwiec",
	"july": "Lipiec",
	"august": "Sierpień",
	"september": "Wrzesień",
	"october": "Październik",
	"november": "Listopad",
	"december": "Grudzień",
	"errorsFound": "znaleziono błąd(y)",
	"warningsFound": "znaleziono ostrzeżenie(a)",
	"infosFound": "znaleziono informację(e)",
	"remediationPlan": "Plan naprawczy",
	"treatmentPlan": "Plan leczenia",
	"plan": "Plan",
	"asPDF": "jako PDF",
	"asCSV": "jako CSV",
	"draft": "Szkic",
	"riskMatrixView": "Widok macierzy ryzyka",
	"currentInMatrixView": "Obecny",
	"probability": "Prawdopodobieństwo",
	"riskLevels": "Poziomy ryzyka",
	"riskLevel": "Poziom ryzyka",
	"cancel": "Anuluj",
	"save": "Zapisz",
	"assetsImpactedByTheRiskScenario": "Zasoby dotknięte scenariuszem ryzyka",
	"ecistingMeasures": "Istniejące kontrole",
	"theExistingAppliedControlsToManageThisRisk": "Istniejące zastosowane kontrole do zarządzania tym ryzykiem",
	"currentRiskLevelGivenCurrentMeasures": "Obecny poziom ryzyka przy obecnych zastosowanych kontrolach",
	"riskLevelWhenAllExtraMeasuresDone": "Poziom ryzyka po wdrożeniu wszystkich dodatkowych środków",
	"myUserGroups": "Moje grupy użytkowników",
	"changePasswordText": "Możesz zmienić swoje hasło tutaj. Będziesz musiał zalogować się przy użyciu nowego hasła po tej operacji",
	"oldPassword": "Stare hasło",
	"newPassword": "Nowe hasło",
	"confirmNewPassword": "Potwierdź nowe hasło",
	"label": "Etykieta",
	"NA": "N/D",
	"threatAgentFactors": "Czynniki agenta zagrożeń",
	"vulnerabilityFactors": "Czynniki podatności",
	"businessImpactFactors": "Czynniki wpływu na biznes",
	"technicalImpactFactors": "Czynniki wpływu technicznego",
	"assessmentVector": "Wektor oceny",
	"skillLevelText": "Jak technicznie zaawansowana jest ta grupa agentów zagrożeń?",
	"skillLevelChoice1": "Brak umiejętności technicznych",
	"skillLevelChoice2": "Pewne umiejętności techniczne",
	"skillLevelChoice3": "Zaawansowany użytkownik komputera",
	"skillLevelChoice4": "Umiejętności sieciowe i programistyczne",
	"skillLevelChoice5": "Umiejętności penetracji bezpieczeństwa",
	"motiveText": "Jak zmotywowana jest ta grupa agentów zagrożeń do znalezienia i wykorzystania tej podatności?",
	"motiveChoice1": "Niska lub brak nagrody",
	"motiveChoice2": "Możliwa nagroda",
	"motiveChoice3": "Wysoka nagroda",
	"opportunityText": "Jakie zasoby i możliwości są potrzebne tej grupie agentów zagrożeń do znalezienia i wykorzystania tej podatności?",
	"opportunityChoice1": "Wymagany pełny dostęp lub drogie zasoby",
	"opportunityChoice2": "Wymagany specjalistyczny dostęp lub zasoby",
	"opportunityChoice3": "Wymagany pewien dostęp lub zasoby",
	"opportunityChoice4": "Brak wymaganego dostępu lub zasobów",
	"sizeText": "Jak duża jest ta grupa agentów zagrożeń?",
	"sizeChoice1": "Programiści lub administratorzy systemu",
	"sizeChoice2": "Użytkownicy intranetu",
	"sizeChoice3": "Partnerzy",
	"sizeChoice4": "Zautoryzowani użytkownicy",
	"sizeChoice5": "Anonimowi użytkownicy internetu",
	"easeOfDiscoveryText": "Jak łatwo jest tej grupie agentów zagrożeń odkryć tę podatność?",
	"easeOfDiscoveryChoice1": "Praktycznie niemożliwe",
	"easeOfDiscoveryChoice2": "Trudne",
	"easeOfDiscoveryChoice3": "Łatwe",
	"easeOfDiscoveryChoice4": "Dostępne zautomatyzowane narzędzia",
	"easeOfExploitText": "Jak łatwo jest tej grupie agentów zagrożeń faktycznie wykorzystać tę podatność?",
	"easeOfExploitChoice1": "Teoretyczne",
	"easeOfExploitChoice2": "Trudne",
	"easeOfExploitChoice3": "Łatwe",
	"easeOfExploitChoice4": "Dostępne zautomatyzowane narzędzia",
	"awarenessText": "Jak dobrze znana jest ta podatność tej grupie agentów zagrożeń?",
	"awarenessChoice1": "Nieznana",
	"awarenessChoice2": "Ukryta",
	"awarenessChoice3": "Oczywista",
	"awarenessChoice4": "Wiedza publiczna",
	"intrusionDetectionText": "Jak prawdopodobne jest wykrycie ataku?",
	"intrusionDetectionChoice1": "Aktywne wykrywanie w aplikacji",
	"intrusionDetectionChoice2": "Rejestrowane i przeglądane",
	"intrusionDetectionChoice3": "Rejestrowane bez przeglądu",
	"intrusionDetectionChoice4": "Nie rejestrowane",
	"financialDamageText": "Jakie straty finansowe wynikną z ataku?",
	"financialDamageChoice1": "Mniejsze niż koszt naprawy podatności",
	"financialDamageChoice2": "Mniejszy wpływ na roczny zysk",
	"financialDamageChoice3": "Znaczący wpływ na roczny zysk",
	"financialDamageChoice4": "Bankructwo",
	"reputationDamageText": "Czy atak spowoduje uszczerbek na reputacji, który zaszkodzi firmie?",
	"reputationDamageChoice1": "Minimalne szkody",
	"reputationDamageChoice2": "Utrata głównych kont",
	"reputationDamageChoice3": "Utrata dobrej woli",
	"reputationDamageChoice4": "Szkoda dla marki",
	"nonComplianceText": "Jak dużo narażenia wynika z niezgodności?",
	"nonComplianceChoice1": "Drobne naruszenie",
	"nonComplianceChoice2": "Wyraźne naruszenie",
	"nonComplianceChoice3": "Wysokoprofilowe naruszenie",
	"nonComplianceChoice4": "Brak narażenia",
	"privacyViolationText": "Ile danych osobowych może zostać ujawnionych?",
	"privacyViolationChoice1": "Jedna osoba",
	"privacyViolationChoice2": "Setki osób",
	"privacyViolationChoice3": "Tysiące osób",
	"privacyViolationChoice4": "Miliony osób",
	"lossOfConfidentialityText": "Ile danych może zostać ujawnionych i jak są one wrażliwe?",
	"lossOfConfidentialityChoice1": "Minimalne niewrażliwe dane ujawnione",
	"lossOfConfidentialityChoice2": "Minimalne wrażliwe dane lub obszerne niewrażliwe dane ujawnione",
	"lossOfConfidentialityChoice3": "Obszerne wrażliwe dane ujawnione",
	"lossOfConfidentialityChoice4": "Wszystkie dane ujawnione",
	"lossOfIntegrityText": "Ile danych może zostać uszkodzonych i jak są one uszkodzone?",
	"lossOfIntegrityChoice1": "Minimalne lekko uszkodzone dane",
	"lossOfIntegrityChoice2": "Minimalne poważnie uszkodzone dane",
	"lossOfIntegrityChoice3": "Obszerne lekko uszkodzone dane",
	"lossOfIntegrityChoice4": "Obszerne poważnie uszkodzone dane",
	"lossOfIntegrityChoice5": "Wszystkie dane całkowicie uszkodzone",
	"lossOfAvailabilityText": "Ile usług może zostać utraconych i jak są one istotne?",
	"lossOfAvailabilityChoice1": "Minimalne drugorzędne usługi przerwane",
	"lossOfAvailabilityChoice2": "Minimalne podstawowe lub obszerne drugorzędne usługi przerwane",
	"lossOfAvailabilityChoice3": "Obszerne podstawowe usługi przerwane",
	"lossOfAvailabilityChoice4": "Wszystkie usługi całkowicie utracone",
	"lossOfAccountabilityText": "Czy działania agentów zagrożeń są śledzone do osoby?",
	"lossOfAccountabilityChoice1": "Całkowicie śledzone",
	"lossOfAccountabilityChoice2": "Możliwe do śledzenia",
	"lossOfAccountabilityChoice3": "Całkowicie anonimowe",
	"ignore": "Ignoruj",
	"loadedLibraries": "Załadowane biblioteki",
	"librariesStore": "Sklep z bibliotekami",
	"currentlyNoLoadedLibraries": "Obecnie nie masz załadowanych bibliotek",
	"loadingLibraryUploadButton": "Ładowanie przycisku przesyłania biblioteki",
	"errorOccurredWhileLoadingLibrary": "Wystąpił następujący błąd podczas ładowania formularza biblioteki",
	"packager": "Paker",
	"packagerColon": "Paker:",
	"dependencies": "Zależności",
	"copyright": "Prawa autorskie",
	"addYourLibrary": "Dodaj własną bibliotekę",
	"libraryFileInYaml": "Plik biblioteki w formacie YAML",
	"importBackup": "Importuj kopię zapasową",
	"exportBackup": "Eksportuj kopię zapasową",
	"confirmImportBackup": "Czy na pewno chcesz zaimportować tę kopię zapasową? Spowoduje to nadpisanie wszystkich istniejących danych.",
	"exportDatabase": "Eksportuj bazę danych",
	"upload": "Prześlij",
	"add": "Dodaj",
	"undefined": "--",
	"production": "Produkcja",
	"design": "Projekt",
	"development": "Rozwój",
	"endOfLife": "Koniec życia",
	"dropped": "Odrzucono",
	"technical": "Techniczne",
	"physical": "Fizyczne",
	"process": "Proces",
	"veryLow": "Bardzo niskie",
	"low": "Niskie",
	"high": "Wysokie",
	"veryHigh": "Bardzo wysokie",
	"small": "Mały",
	"medium": "Średni",
	"large": "Duży",
	"extraLarge": "Bardzo duży",
	"rid": "RID",
	"scope": "Zakres",
	"reader": "Czytelnik",
	"lastUpdate": "Ostatnia aktualizacja",
	"riskScenarioAssetHelpText": "Zasoby dotknięte tym scenariuszem ryzyka",
	"riskScenarioMeasureHelpText": "Istniejące zastosowane kontrole do zarządzania tym ryzykiem",
	"currentAssessment": "Obecna ocena",
	"targetAssessment": "Docelowa ocena",
	"currentRiskLevel": "Obecny poziom ryzyka",
	"residualRiskLevel": "Resztkowy poziom ryzyka",
	"currentRiskLevelHelpText": "Poziom ryzyka przy obecnych zastosowanych kontrolach",
	"residualRiskLevelHelpText": "Poziom ryzyka po wdrożeniu wszystkich dodatkowych środków",
	"yourSelection": "Twój wybór",
	"composerHint": "Wskazówka: możesz dodać tę stronę do zakładek na przyszłość",
	"composerTitle": "Oto przegląd dla wybranej oceny ryzyka",
	"composerTitlePlural": "Oto przegląd dla {number} wybranych ocen ryzyka",
	"statusOfAssociatedMeasures": "Status powiązanych środków",
	"forTheSelectedScope": "Dla wybranego zakresu masz",
	"untreatedRiskScenarios": "{count} nieleczony scenariusz ryzyka",
	"acceptedRiskScenarios": "{count} zaakceptowany scenariusz ryzyka",
	"reviewNeeded": "Wymagana recenzja",
	"ok": "OK",
	"inconsistenciesFoundComposer": "Znaleziono {count} niespójności. Więcej szczegółów znajdziesz",
	"current": "Obecny",
	"residual": "Resztkowy",
	"jumpToRiskAssessment": "Przejdź do oceny ryzyka",
	"additionalMeasures": "Dodatkowe środki",
	"riskAssessmentMatrixHelpText": "OSTRZEŻENIE: Po utworzeniu oceny ryzyka nie będzie można zmienić macierzy ryzyka",
	"etaHelpText": "Szacowany czas przybycia",
	"dueDateHelpText": "Termin ukończenia oceny",
	"expiryDateHelpText": "Data, do której obiekt jest ważny",
	"linkHelpText": "Zewnętrzny URL do śledzenia działań (np. Jira ticket)",
	"effortHelpText": "Wysiłek wymagany do wdrożenia zastosowanej kontroli",
	"costHelpText": "Koszt wymagany do wdrożenia zastosowanej kontroli",
	"riskAcceptanceJusitficationHelpText": "Uzasadnienie akceptacji ryzyka. Tylko akceptujący może edytować to pole.",
	"approverHelpText": "Tożsamość właściciela ryzyka i akceptującego",
	"riskAcceptanceRiskScenariosHelpText": "Scenariusze ryzyka, które są zaakceptowane",
	"attachmentHelpText": "Plik dowodowy (np. zrzut ekranu, plik dziennika itp.)",
	"attachmentWarningText": "OSTRZEŻENIE: Przesłanie nowego pliku nadpisze istniejący",
	"isActiveHelpText": "Oznacza, czy ten użytkownik powinien być traktowany jako aktywny",
	"helloThere": "Cześć 👋",
	"thisIsCisoAssistant": "To jest CISO Assistant.",
	"yourStreamlined": "Twoje usprawnione",
	"oneStopShop": "jedno miejsce",
	"forComplianceRiskManagement": "dla zgodności i zarządzania ryzykiem.",
	"youCanSetPAsswordHere": "Możesz ustawić swoje hasło tutaj",
	"setPassword": "Ustaw hasło",
	"logIntoYourAccount": "Zaloguj się na swoje konto",
	"youNeedToLogIn": "Musisz się zalogować, aby uzyskać dostęp do wszystkich funkcji",
	"forgtPassword": "Zapomniałeś hasła",
	"login": "Zaloguj się",
	"password": "Hasło",
	"enterYourEmail": "Wpisz swój adres e-mail poniżej, a wyślemy instrukcje dotyczące ustawienia nowego hasła",
	"send": "Wyślij",
	"goBackToLogin": "Wróć do logowania",
	"riskAcceptanceReviewMessage": "Ta akceptacja ryzyka oczekuje na przetworzenie. Pamiętaj, aby ją przejrzeć przed zatwierdzeniem lub odrzuceniem, nie będzie można wrócić.",
	"validate": "Zatwierdź",
	"reject": "Odrzuć",
	"revoke": "Cofnij",
	"riskAcceptanceValidatedMessage": "Ta akceptacja ryzyka jest obecnie zatwierdzona. Można ją cofnąć w dowolnym momencie, ale będzie to nieodwracalne. W razie potrzeby trzeba będzie ją zduplikować z inną wersją.",
	"confirmModalTitle": "Potwierdź",
	"confirmModalMessage": "Czy jesteś pewien? Ta akcja trwale wpłynie na następujący obiekt",
	"submit": "Prześlij",
	"requirementAssessment": "Ocena wymagań",
	"requirementAssessments": "Oceny wymagań",
	"deleteModalTitle": "Usuń",
	"deleteModalMessage": "Czy na pewno chcesz usunąć następujący obiekt: {name}?",
	"deleteUserMessage": "Czy na pewno chcesz usunąć następującego użytkownika: {name}?",
	"download": "Pobierz",
	"loading": "Ładowanie",
	"open": "Otwarty",
	"mitigate": "Złagodzony",
	"accept": "Zaakceptowany",
	"avoid": "Uniknięty",
	"transfer": "Przeniesiony",
	"primary": "Podstawowy",
	"support": "Wsparcie",
	"toDo": "Do zrobienia",
	"inProgress": "W trakcie",
	"inReview": "W przeglądzie",
	"deprecated": "Przestarzały",
	"onHold": "Wstrzymany",
	"done": "Zrobione",
	"nonCompliant": "Niezgodny",
	"nonCompliantMinor": "Niezgodny nieletni",
	"nonCompliantMajor": "Major niezgodny",
	"partiallyCompliant": "Częściowo zgodny",
	"compliant": "Zgodny",
	"notApplicable": "Nie dotyczy",
	"notAssessed": "Nie oceniane",
	"administrator": "Administrator",
	"domainManager": "Menadżer domeny",
	"analyst": "Analityk",
	"successfullyCreatedObject": "Obiekt {object} został pomyślnie utworzony",
	"successfullyDuplicateObject": "Obiekt {object} został pomyślnie zduplikowany",
	"successfullyUpdatedObject": "Obiekt {object} został pomyślnie zaktualizowany",
	"successfullySavedObject": "Obiekt {object} został pomyślnie zapisany",
	"successfullyDeletedObject": "Obiekt {object} został pomyślnie usunięty",
	"successfullyDeletedLibrary": "Biblioteka została pomyślnie usunięta",
	"successfullyCreatedUser": "Użytkownik został pomyślnie utworzony. Wysłano e-mail do ustawienia hasła.",
	"successfullyUpdatedUser": "Użytkownik: {email} został pomyślnie zaktualizowany",
	"successfullyValidatedObject": "Obiekt {object} został pomyślnie zatwierdzony",
	"successfullyRejectedObject": "Obiekt {object} został pomyślnie odrzucony",
	"successfullyRevokedObject": "Obiekt {object} został pomyślnie cofnięty",
	"successfullyImportedObject": "Obiekt {object} został pomyślnie zaimportowany",
	"anErrorOccurred": "Wystąpił błąd",
	"attachmentDeleted": "Załącznik został pomyślnie usunięty",
	"librarySuccessfullyLoaded": "Biblioteka została pomyślnie załadowana",
	"noLibraryDetected": "Nie wykryto biblioteki",
	"errorLoadingLibrary": "Błąd ładowania biblioteki",
	"updateThisLibrary": "Zaktualizuj tę bibliotekę",
	"librarySuccessfullyUpdated": "Biblioteka została pomyślnie zaktualizowana",
	"libraryNotFound": "Biblioteka nie znaleziona",
	"libraryHasNoUpdate": "Ta biblioteka nie ma aktualizacji",
	"dependencyNotFound": "Zależność nie znaleziona",
	"invalidLibraryUpdate": "Nieprawidłowa aktualizacja biblioteki",
	"passwordSuccessfullyChanged": "Twoje hasło zostało pomyślnie zmienione",
	"passwordSuccessfullyReset": "Twoje hasło zostało pomyślnie zresetowane",
	"passwordSuccessfullySet": "Twoje hasło zostało pomyślnie ustawione",
	"passwordSuccessfullySetWelcome": "Twoje hasło zostało pomyślnie ustawione. Witamy w CISO Assistant!",
	"waitBeforeRequestingResetLink": "Proszę poczekać {timing}sek przed żądaniem nowego linku resetującego",
	"resetLinkSent": "Żądanie zostało otrzymane, powinieneś otrzymać link resetujący na następujący adres: {email}",
	"riskAcceptanceStateDoesntAllowEdit": "Stan akceptacji ryzyka nie pozwala na edycję",
	"associatedRequirements": "Powiązane wymagania",
	"isPublished": "Opublikowany",
	"suggestedReferenceControls": "Sugerowane kontrole referencyjne",
	"threatsCovered": "Zagrożenia objęte",
	"noFileDetected": "Błąd: nie wykryto pliku",
	"usedRiskMatrices": "Używane macierze ryzyka",
	"usedFrameworks": "Używane ramy",
	"riskAssessmentsStatus": "Status ocen ryzyka",
	"complianceAssessmentsStatus": "Status audytów",
	"noDescription": "Brak opisu",
	"noExistingControls": "Brak istniejących kontroli",
	"noJustification": "Brak uzasadnienia",
	"undefinedSOK": "Siła wiedzy wspierającej ocenę nie jest zdefiniowana",
	"lowSOK": "Siła wiedzy wspierającej ocenę jest niska",
	"mediumSOK": "Siła wiedzy wspierającej ocenę jest średnia",
	"highSOK": "Siła wiedzy wspierającej ocenę jest wysoka",
	"libraryLoadingError": "Wystąpił błąd podczas ładowania biblioteki",
	"libraryAlreadyLoadedError": "Ta biblioteka już została załadowana",
	"invalidLibraryFileError": "Nieprawidłowy plik biblioteki. Upewnij się, że format jest poprawny.",
	"taintedFormMessage": "Czy chcesz opuścić tę stronę? Wprowadzone zmiany mogą nie zostać zapisane.",
	"riskScenariosStatus": "Status scenariuszy ryzyka",
	"onlineDocs": "Dokumentacja online",
	"warning": "Ostrzeżenie",
	"missingMandatoyObjects1": "Niektóre obowiązkowe obiekty do {model} nie zostały jeszcze utworzone lub zaimportowane",
	"missingMandatoyObjects2": "Proszę dodać je przed kontynuowaniem",
	"attemptToDeleteOnlyAdminAccountError": "Nie można usunąć jedynego konta administratora w aplikacji.",
	"attemptToRemoveOnlyAdminUserGroup": "Nie można usunąć jedynego użytkownika administratora z grupy użytkowników administratora.",
	"scoringHelpText": "Zaznacz, aby włączyć ocenianie",
	"minScore": "Minimalna ocena",
	"maxScore": "Maksymalna ocena",
	"setTemporaryPassword1": "Jeśli użytkownik nie może ustawić własnego hasła, możesz",
	"setTemporaryPassword": "ustawić tymczasowe hasło",
	"setTemporaryPassword2": "Proszę użyć silnego hasła i upewnić się, że użytkownik zmieni je tak szybko, jak to możliwe",
	"youCanSetNewPassword": "Możesz ustawić nowe hasło tutaj",
	"userWillBeDisconnected": "Użytkownik zostanie wylogowany i będzie musiał zalogować się ponownie",
	"scoresDefinition": "Definicja ocen",
	"selectedImplementationGroups": "Wybrane grupy wdrożeniowe",
	"implementationGroupsDefinition": "Definicja grup wdrożeniowych",
	"threatRadarChart": "Radar zagrożeń",
	"noThreatsMapped": "Brak zmapowanych zagrożeń. Rozważ dołączenie zagrożeń do swoich scenariuszy ryzyka, aby uzyskać lepszy przegląd.",
	"actionPlan": "Plan działania",
	"noStatus": "Brak statusu",
	"actionPlanHelpText": "Podzielone według statusu i posortowane według eta",
	"matchingRequirements": "Dopasowane wymagania",
	"asZIP": "jako ZIP",
	"incoming": "Przychodzące",
	"outdated": "Nieaktualne",
	"flashMode": "Tryb błyskawiczny",
	"goBackToAudit": "Wróć do audytu",
	"exportBackupDescription": "Spowoduje to serializację i utworzenie kopii zapasowej bazy danych, w tym użytkowników i RBAC. Dowody i inne pliki nie są uwzględnione w kopii zapasowej.",
	"importBackupDescription": "Spowoduje to deserializację i przywrócenie bazy danych z kopii zapasowej. Spowoduje to nadpisanie wszystkich istniejących danych, w tym użytkowników i RBAC, i nie można tego cofnąć.",
	"riskAssessmentInProgress": "Ocena ryzyka jest nadal w toku",
	"riskAssessmentNoAuthor": "Brak autora przypisanego do tej oceny ryzyka",
	"riskAssessmentEmpty": "Ocena ryzyka jest pusta. Brak zadeklarowanego scenariusza ryzyka",
	"riskScenarioNoCurrentLevel": "Obecny poziom ryzyka nie został oceniony",
	"riskScenarioNoResidualLevel": "Resztkowy poziom ryzyka nie został oceniony. Jeśli nie zastosuje się dodatkowych środków, powinien być na tym samym poziomie co obecne ryzyko",
	"riskScenarioResidualHigherThanCurrent": "Resztkowy poziom ryzyka jest wyższy niż obecny",
	"riskScenarioResidualProbaHigherThanCurrent": "Resztkowe prawdopodobieństwo ryzyka jest wyższe niż obecne",
	"riskScenarioResidualImpactHigherThanCurrent": "Resztkowy wpływ ryzyka jest wyższy niż obecny",
	"riskScenarioResidualLoweredWithoutMeasures": "Resztkowy poziom ryzyka został obniżony bez zastosowania dodatkowych środków",
	"riskScenarioAcceptedNoAcceptance": "Ryzyko zaakceptowane, ale brak załączonej akceptacji ryzyka",
	"appliedControlNoETA": "Brak szacowanego czasu realizacji",
	"appliedControlETAInPast": "Szacowany czas realizacji jest przeszłością. Rozważ zaktualizowanie jego statusu lub daty",
	"appliedControlNoEffort": "Brak szacowanego wysiłku. Pomoże to w priorytetyzacji",
	"appliedControlNoCost": "Brak szacunkowego kosztu. Pomoże to w priorytetyzacji",
	"appliedControlNoLink": "Zastosowana kontrola nie ma załączonego zewnętrznego linku. Pomoże to w śledzeniu działań",
	"riskAcceptanceNoExpiryDate": "Akceptacja nie ma daty wygaśnięcia",
	"riskAcceptanceExpired": "Akceptacja wygasła. Rozważ zaktualizowanie statusu lub daty",
	"complianceAssessmentInProgress": "Audyt jest nadal w toku",
	"complianceAssessmentNoAuthor": "Brak autora przypisanego do tego audytu",
	"requirementAssessmentNoAppliedControl": "Wynik oceny wymagań jest zgodny lub częściowo zgodny bez zastosowania żadnych środków",
	"appliedControlNoReferenceControl": "Zastosowana kontrola nie ma wybranej kontroli referencyjnej",
	"evidenceNoFile": "Dowód nie ma załadowanego pliku",
	"requirementAppliedControlHelpText": "Dowody związane z wybranymi środkami zostaną automatycznie powiązane z wymaganiem.",
	"requirementEvidenceHelpText": "Ta karta umożliwia dodanie dodatkowych dowodów do wymagania.",
	"providerID": "ID dostawcy",
	"clientID": "ID klienta",
	"secret": "Sekret",
	"key": "Klucz",
	"settings": "Ustawienia",
	"identityProvider": "Dostawca tożsamości",
	"identityProviders": "Dostawcy tożsamości",
	"clientIDHelpText": "ID aplikacji lub klucz konsumenta",
	"secretHelpText": "API secret, client secret, or consumer secret",
	"SAMLIdPConfiguration": "Konfiguracja SAML IdP",
	"SPConfiguration": "Konfiguracja SP",
	"advancedSettings": "Ustawienia zaawansowane",
	"IdPEntityID": "IdP Entity ID",
	"metadataURL": "URL metadanych",
	"SSOURL": "URL SSO",
	"SLOURL": "URL SLO",
	"x509Cert": "Certyfikat x509",
	"SPEntityID": "SP Entity ID",
	"attributeMappingUID": "Mapowanie atrybutów UID",
	"attributeMappingEmail": "Mapowanie atrybutów e-mail",
	"attributeMappingEmailVerified": "Mapowanie atrybutów e-mail zweryfikowany",
	"allowRepeatAttributeName": "Zezwalaj na powtarzanie nazw atrybutów",
	"allowSingleLabelDomains": "Zezwalaj na jednoliterowe domeny",
	"authnRequestSigned": "Żądanie Authn podpisane",
	"digestAlgorithm": "Algorytm Digest",
	"logoutRequestSigned": "Żądanie wylogowania podpisane",
	"logoutResponseSigned": "Odpowiedź na wylogowanie podpisana",
	"metadataSigned": "Metadane podpisane",
	"nameIDEncrypted": "Name ID zaszyfrowane",
	"rejectDeprecatedAlgorithm": "Odrzucaj przestarzały algorytm",
	"rejectIdPInitiatedSSO": "Odrzucaj SSO zainicjowane przez IdP",
	"signatureAlgorithm": "Algorytm podpisu",
	"wantAssertionSigned": "Chcę, aby asercja była podpisana",
	"wantAssertionEncrypted": "Chcę, aby asercja była zaszyfrowana",
	"wantAttributeStatement": "Chcę oświadczenie o atrybutach",
	"wantMessageSigned": "Chcę, aby wiadomość była podpisana",
	"wantNameID": "Chcę ID nazwy",
	"wantNameIDEncrypted": "Chcę ID nazwy zaszyfrowane",
	"IdPConfiguration": "Konfiguracja IdP",
	"enableSSO": "Włącz SSO",
	"failedSSO": "SSO authentication failed, please contact your administrator",
	"UserDoesNotExist": "User not declared, please contact your administrator",
	"idPInitiatedSSORejected": "Odrzucono logowanie jednokrotne zainicjowane przez dostawcę tożsamości (IdP). Skontaktuj się z administratorem.",
	"permissionDenied": "Odmowa zgody",
	"signupClosed": "Zapisy zamknięte",
	"loginSSO": "Zaloguj się za pomocą SSO",
	"or": "lub",
	"errorImportingLibrary": "Błąd podczas importowania biblioteki",
	"libraryImportError": "Wystąpił błąd podczas importowania biblioteki",
	"ssoSettingsupdated": "Ustawienia SSO zaktualizowane",
	"ssoSettings": "Ustawienia SSO",
	"ssoSettingsDescription": "Skonfiguruj ustawienia Single Sign-On tutaj.",
	"sso": "SSO",
	"isSso": "Czy SSO",
	"suggestion": "Sugestia",
	"suggestionColon": "Sugestia:",
	"annotationColon": "Adnotacja:",
	"mapping": "Mapowanie",
	"applyMapping": "Zastosuj mapowanie",
	"mappingInference": "Wnioskowanie mapujące",
	"mappingInferenceTip": "Dla tego wymagania dostępna jest sugestia mapowania",
	"additionalInformation": "Dodatkowe informacje",
	"requirementMappingSet": "Mapowanie",
	"requirementMappingSetColon": "Mapowanie:",
	"requirementMappingSets": "Mapowania",
	"requirementMapping": "Mapowanie wymagań",
	"requirementMappings": "Mapowania wymagań",
	"sourceFramework": "Ramy źródłowa",
	"targetFramework": "Ramy docelowa",
	"baseline": "Linia bazowa",
	"createAuditFromBaseline": "Utwórz audyt od poziomu bazowego",
	"coverageColon": "Zasięg:",
	"full": "Pełny",
	"partial": "Częściowy",
	"noResultFound": "nie znaleziono żadnych wyników",
	"filters": "Filtry",
	"notApplicableScore": "Nie możesz zdobyć punktów, jeśli ocena wymagań nie ma zastosowania",
	"maturity": "Dojrzałość",
	"progress": "Postęp",
	"back": "Powrót",
	"duplicate": "Duplikować",
	"duplicateRiskAssessment": "Powielić ocenę ryzyka",
	"size": "Rozmiar",
	"favicon": "Favicon",
	"logo": "Logo",
	"clientSettings": "Ustawienia klienta",
	"invalidFileType": "Nieprawidłowy typ pliku",
	"logoHelpText": "Logo będzie wyświetlane w nagłówku aplikacji. Akceptowalne formaty to PNG, JPEG, WEBP, SVG.",
	"faviconHelpText": "Favicon będzie wyświetlany w karcie przeglądarki. Akceptowane formaty to ICO, PNG, JPEG, WEBP",
	"entity": "Podmiot",
	"entities": "Podmioty",
	"addEntity": "Dodaj jednostkę",
	"referenceLink": "Link referencyjny",
	"mission": "Misja",
	"ownedFolders": "Posiadane domeny",
	"thirdParty": "Strona trzecia",
	"thirdPartyCategory": "Strony trzecie",
	"entityAssessment": "Ocena podmiotu",
	"entityAssessments": "Oceny podmiotów",
	"addEntityAssessment": "Dodaj ocenę podmiotu",
	"criticality": "Krytyczność",
	"penetration": "Penetracja",
	"dependency": "Zależność",
	"trust": "Zaufanie",
	"solutions": "Rozwiązania",
	"solution": "Rozwiązanie",
	"addSolution": "Dodaj rozwiązanie",
	"providerEntity": "Podmiot świadczący usługi",
	"addProduct": "Dodaj produkt",
	"representatives": "Przedstawiciele",
	"representative": "Przedstawiciel",
	"addRepresentative": "Dodaj przedstawiciela",
	"phone": "Telefon",
	"role": "Rola",
	"question": "Pytanie",
	"recipientEntity": "Podmiot odbierający",
	"financial": "Finansowy",
	"legal": "Prawne",
	"reputation": "Reputacja",
	"operational": "Operacyjne",
	"confidentiality": "Poufność",
	"integrity": "Integralność",
	"availability": "Dostępność",
	"authenticity": "Autentyczność",
	"reviewObservation": "Przegląd obserwacji",
	"reviewObservationSemiColon": "Przegląd obserwacji:",
	"reviewConclusion": "Wniosek z przeglądu",
	"reviewConclusionSemiColon": "Wnioski z przeglądu:",
	"review": "Recenzja",
	"conclusionSemiColon": "Wniosek:",
	"observationSemiColon": "Obserwacja:",
	"tableMode": "Tryb tabeli",
	"owner": "Właściciel",
	"waitingRiskAcceptances": "Cześć! Obecnie masz {number} ryzyko{s} oczekujące na akceptację. Możesz je znaleźć w zakładce ryzyko.",
	"licenseSeats": "Miejsca na licencję",
	"licenseExpiration": "Wygaśnięcie licencji",
<<<<<<< HEAD
=======
	"licenseExpiredMessage": "Twoja licencja wygasła. Operacje zapisu są wyłączone. Skontaktuj się z administratorem, aby ją odnowić.",
>>>>>>> d11a99a0
	"answer": "Odpowiedź",
	"questionnaireMode": "Tryb ankiety",
	"assessmentMode": "Tryb oceny",
	"createAudit": "Utwórz audyt",
	"createAuditHelpText": "Utwórz audyt obok oceny podmiotu",
	"questionnaire": "Kwestionariusz",
	"conclusion": "Wniosek",
	"blocker": "Bloker",
	"createUser": "Utwórz użytkownika",
	"createUserHelpText": "Utwórz lub połącz użytkownika zewnętrznego z przedstawicielem na podstawie adresu e-mail",
	"nameDuplicate": "Nazwa już istnieje",
	"noAnswer": "Brak odpowiedzi",
	"entityAssessmentRepresentativesHelpText": "Użytkownicy zewnętrzni odpowiedzialni za wypełnienie kwestionariusza",
	"sendQuestionnaire": "Wyślij kwestionariusz",
	"sureToSendQuestionnaire": "Czy na pewno chcesz wysłać kwestionariusz: {questionnaire} ?",
	"theFollowingRepresentativesWillReceiveTheQuestionnaireColon": "Kwestionariusz otrzymają następujący przedstawiciele:",
	"mailSuccessfullySent": "Wiadomość została pomyślnie wysłana",
	"mailFailedToSend": "Nie udało się wysłać maila",
	"questionOrQuestions": "Pytanie(a)",
	"successfullyUpdatedClientSettings": "Ustawienia klienta zostały pomyślnie zaktualizowane. Odśwież stronę.",
	"xRaysEmptyMessage": "Aby użyć promieni rentgenowskich, musisz utworzyć co najmniej jeden projekt.",
	"suggestControls": "Zaproponuj kontrole",
	"createAppliedControlsFromSuggestionsHelpText": "Utwórz kontrolki stosowane na podstawie sugerowanych kontrolek referencyjnych wymagań struktury",
	"createAppliedControlsFromSuggestionsSuccess": "Zastosowano pomyślnie elementy sterujące utworzone na podstawie sugerowanych elementów referencyjnych",
	"createAppliedControlsFromSuggestionsError": "Wystąpił błąd podczas tworzenia zastosowanych kontrolek z sugerowanych kontrolek referencyjnych",
	"createAppliedControlsFromSuggestionsConfirmMessage": "{count} zastosowane kontrolki zostaną utworzone z sugerowanych kontrolki referencyjne. Czy chcesz kontynuować?",
	"theFollowingControlsWillBeAddedColon": "Zostaną dodane następujące elementy sterujące:",
	"ShowAllNodesMessage": "Pokaż wszystko",
	"ShowOnlyAssessable": "Tylko do oceny",
	"experimental": "Eksperymentalny",
	"timeline": "Oś czasu",
	"graph": "Wykres",
	"startDate": "Data rozpoczęcia",
	"startDateHelpText": "Data rozpoczęcia (przydatna dla osi czasu)",
	"backupLoadingError": "Wystąpił błąd podczas ładowania kopii zapasowej.",
	"backupGreaterVersionError": "Nie można załadować kopii zapasowej. Wersja kopii zapasowej jest nowsza niż bieżąca wersja aplikacji.",
	"backupLowerVersionError": "Wystąpił błąd. Wersja kopii zapasowej może być za stara. Jeśli tak, należy ją zaktualizować przed ponowną próbą.",
	"questionSingular": "Pytanie",
	"questionPlural": "Pytania",
	"NoPreviewMessage": "Podgląd niedostępny.",
	"entityAssessmentEvidenceHelpText": "Kwestionariusz zewnętrzny",
	"associatedEntities": "Podmioty powiązane",
	"noMailerConfigured": "Nie skonfigurowano programu pocztowego",
	"errorLicenseSeatsExceeded": "Liczba miejsc licencyjnych została przekroczona, nie będziesz mógł przyznać praw do edycji temu użytkownikowi. Skontaktuj się z administratorem.",
	"availableSeats": "Dostępne miejsca",
	"showImagesUnauthenticated": "Pokaż logo i ikonę witryny nieuwierzytelnionym użytkownikom",
	"showImagesUnauthenticatedHelpText": "Jeśli ta opcja jest wyłączona, na ekranie logowania będzie wyświetlane standardowe logo i ikona asystenta CISO",
	"librariesCanOnlyBeLoadedByAdmin": "Biblioteki mogą być ładowane tylko przez administratora",
	"catalog": "Katalog",
	"operations": "Operacje",
	"fillMetadataURL": "Opcja 1: Wypełnij adres URL metadanych",
	"fillSSOSLOURLx509cert": "Opcja 2: Wypełnij adres URL SSO, adres URL SLO i certyfikat x509cert"
}<|MERGE_RESOLUTION|>--- conflicted
+++ resolved
@@ -730,10 +730,7 @@
 	"waitingRiskAcceptances": "Cześć! Obecnie masz {number} ryzyko{s} oczekujące na akceptację. Możesz je znaleźć w zakładce ryzyko.",
 	"licenseSeats": "Miejsca na licencję",
 	"licenseExpiration": "Wygaśnięcie licencji",
-<<<<<<< HEAD
-=======
 	"licenseExpiredMessage": "Twoja licencja wygasła. Operacje zapisu są wyłączone. Skontaktuj się z administratorem, aby ją odnowić.",
->>>>>>> d11a99a0
 	"answer": "Odpowiedź",
 	"questionnaireMode": "Tryb ankiety",
 	"assessmentMode": "Tryb oceny",
