{
	"$schema": "https://inlang.com/schema/inlang-message-format",
	"french": "French",
	"english": "English",
	"arabic": "Arabic",
	"portuguese": "Portuguese",
	"spanish": "Spanish",
	"german": "German",
	"dutch": "Dutch",
	"italian": "Italian",
	"polish": "Polish",
	"romanian": "Romanian",
	"addThreat": "Add threat",
	"addReferenceControl": "Add reference control",
	"addAppliedControl": "Add applied control",
	"addAsset": "Add asset",
	"addRiskAssessment": "Add risk assessment",
	"addRiskScenario": "Add risk scenario",
	"addRiskAcceptance": "Add risk acceptance",
	"addComplianceAssessment": "New Audit",
	"addEvidence": "Add evidence",
	"addDomain": "Add domain",
	"addProject": "Add project",
	"addUser": "Add user",
	"addPolicy": "Add policy",
	"associatedThreats": "Associated threats",
	"associatedReferenceControls": "Associated reference controls",
	"associatedAppliedControls": "Associated applied controls",
	"associatedAssets": "Associated assets",
	"associatedRiskAssessments": "Associated risk assessments",
	"associatedRiskScenarios": "Associated risk scenarios",
	"associatedRiskAcceptances": "Associated risk acceptances",
	"associatedComplianceAssessments": "Associated Audits",
	"associatedEvidences": "Associated evidences",
	"associatedDomains": "Associated domains",
	"associatedProjects": "Associated projects",
	"associatedUsers": "Associated users",
	"associatedEntityAssessments": "Associated entity assessments",
	"associatedRepresentatives": "Associated representatives",
	"associatedSolutions": "Associated solutions",
	"home": "Home",
	"edit": "Edit",
	"changePassword": "Change password",
	"overview": "Overview",
	"context": "Context",
	"governance": "Governance",
	"risk": "Risk",
	"compliance": "Compliance",
	"organization": "Organization",
	"extra": "Extra",
	"analytics": "Analytics",
	"calendar": "Calendar",
	"threats": "Threats",
	"threatsColon": "Threats:",
	"referenceControls": "Reference controls",
	"referenceControlsColon": "Reference controls:",
	"appliedControls": "Applied controls",
	"assets": "Assets",
	"asset": "Asset",
	"policy": "Policy",
	"policies": "Policies",
	"riskMatrices": "Risk matrices",
	"riskMatricesColon": "Risk matrices:",
	"riskAssessments": "Risk assessments",
	"riskScenarios": "Risk scenarios",
	"riskScenario": "Risk scenario",
	"riskAcceptances": "Risk acceptances",
	"riskAcceptance": "Risk acceptance",
	"complianceAssessments": "Audits",
	"complianceAssessment": "Audit",
	"evidences": "Evidences",
	"evidence": "Evidence",
	"frameworks": "Frameworks",
	"frameworksColon": "Frameworks:",
	"domains": "Domains",
	"projects": "Projects",
	"users": "Users",
	"user": "User",
	"userGroups": "User groups",
	"roleAssignments": "Role assignments",
	"xRays": "X-rays",
	"scoringAssistant": "Scoring assistant",
	"scoringAssistantNoMatrixError": "Please import a risk matrix from the libraries store to get access to this page",
	"libraries": "Libraries",
	"backupRestore": "Backup & restore",
	"myProfile": "My profile",
	"aboutCiso": "About CISO Assistant",
	"Logout": "Log out",
	"name": "Name",
	"description": "Description",
	"parentDomain": "Parent domain",
	"ref": "Ref",
	"refId": "Ref ID",
	"businessValue": "Business value",
	"email": "Email",
	"firstName": "First name",
	"lastName": "Last name",
	"category": "Category",
	"csfFunction": "CSF Function",
	"eta": "ETA",
	"referenceControl": "Reference control",
	"appliedControl": "Applied control",
	"provider": "Provider",
	"providerColon": "Provider:",
	"domain": "Domain",
	"urn": "URN",
	"id": "ID",
	"treatmentStatus": "Treatment status",
	"qualification": "Qualification",
	"currentLevel": "Current level",
	"residualLevel": "Residual level",
	"riskMatrix": "Risk matrix",
	"riskMatrixColon": "Risk matrix:",
	"project": "Project",
	"folder": "Domain",
	"riskAssessment": "Risk assessment",
	"threat": "Threat",
	"framework": "Framework",
	"frameworkColon": "Framework:",
	"file": "File",
	"language": "Language",
	"builtin": "Builtin",
	"next": "Next",
	"previous": "Previous",
	"show": "Show",
	"entries": "entries",
	"searchPlaceholder": "Search...",
	"noEntriesFound": "No entries found",
	"rowCount": "Showing {start} to {end} of {total}",
	"status": "Status",
	"result": "Result",
	"effort": "Effort",
	"impact": "Impact",
	"expiryDate": "Expiry date",
	"link": "Link",
	"createdAt": "Created at",
	"updatedAt": "Updated at",
	"acceptedAt": "Accepted at",
	"rejectedAt": "Rejected at",
	"revokedAt": "Revoked at",
	"submitted": "Submitted",
	"rejected": "Rejected",
	"revoked": "Revoked",
	"locale": "Locale",
	"defaultLocale": "Default locale",
	"annotation": "Annotation",
	"library": "Library",
	"typicalEvidence": "Typical evidence",
	"parentAsset": "Parent asset",
	"parentAssets": "Parent assets",
	"approver": "Approver",
	"state": "State",
	"justification": "Justification",
	"parentFolder": "Parent folder",
	"contentType": "Content type",
	"type": "Type",
	"lcStatus": "Status",
	"internalReference": "Internal reference",
	"isActive": "Is active",
	"dateJoined": "Date joined",
	"version": "Version",
	"versionColon": "Version:",
	"treatment": "Treatment",
	"currentProba": "Current probability",
	"currentImpact": "Current impact",
	"residualProba": "Residual probability",
	"residualImpact": "Residual impact",
	"existingControls": "Existing controls",
	"strengthOfKnowledge": "Strength of knowledge",
	"dueDate": "Due date",
	"attachment": "Attachment",
	"observation": "Observation",
	"importMatrices": "Import matrices",
	"importFrameworks": "Import frameworks",
	"summary": "Summary",
	"composer": "Composer",
	"statistics": "Statistics",
	"myProjects": "My projects",
	"scenarios": "Scenarios",
	"assignedProjects": "Assigned to {number} project{s}",
	"currentRiskLevelPerScenario": "Current risk level per risk scenario",
	"residualRiskLevelPerScenario": "Residual risk level per risk scenario",
	"appliedControlsStatus": "Applied controls status",
	"currentRisk": "Current risk",
	"residualRisk": "Residual risk",
	"planned": "Planned",
	"active": "Active",
	"inactive": "Inactive",
	"watchlist": "Watch list",
	"watchlistDescription": "Items that have expired or will expire in the next 30 days",
	"measuresToReview": "Applied controls to review",
	"exceptionsToReview": "Acceptances to review",
	"expired": "Expired",
	"upcoming": "Upcoming",
	"today": "Today",
	"actionRequested": "Action requested",
	"noRiskAcceptanceYet": "No risk acceptance yet",
	"noAppliedControlYet": "No applied control yet",
	"authors": "Authors",
	"reviewers": "Reviewers",
	"processButton": "Process",
	"selectTargets": "Select your targets",
	"composerDescription": "This will help you aggregate multiple components (projects) to get the compiled view on your risk. This is particularly useful for two use cases",
	"composerDescription1": "business intelligence approach to focus on a specific subset across different project domains (eg. across divisions)",
	"composerDescription2": "you are interested in the risk assessment of a specific system, for which you need the risk assessment of the underlying components",
	"overallCompliance": "Overall compliance",
	"exportButton": "Export",
	"treatmentProgressOverview": "Treatment progress overview",
	"pendingMeasures": "Your pending applied controls",
	"orderdByRankingScore": "Over the next 30 days and ordered by ranking score",
	"rankingScore": "Ranking score",
	"noPendingAppliedControl": "No pending applied control",
	"rankingScoreDefintion": "Ranking score is an adaptive metric that combines the information of effort and current risk level, and crosses it with the other data to assist you for the prioritization",
	"actions": "Actions",
	"projectsSummaryEmpty": "Projects summary is empty",
	"riskOpen": "Risk: open",
	"riskMitigate": "Risk: mitigate",
	"riskAccept": "Risk: accept",
	"riskAvoid": "Risk: avoid",
	"measureOpen": "Measure: open",
	"measureProgress": "Measure: in progress",
	"measureHold": "Measure: on hold",
	"measureDone": "Measure: done",
	"monday": "Monday",
	"tuesday": "Tuesday",
	"wednesday": "Wednesday",
	"thursday": "Thursday",
	"friday": "Friday",
	"saturday": "Saturday",
	"sunday": "Sunday",
	"january": "January",
	"february": "February",
	"march": "March",
	"april": "April",
	"may": "May",
	"june": "June",
	"july": "July",
	"august": "August",
	"september": "September",
	"october": "October",
	"november": "November",
	"december": "December",
	"errorsFound": "error{s} found",
	"warningsFound": "warning{s} found",
	"infosFound": "info{s} found",
	"remediationPlan": "Remediation plan",
	"treatmentPlan": "Treatment plan",
	"plan": "Plan",
	"asPDF": "as PDF",
	"asCSV": "as CSV",
	"draft": "Draft",
	"riskMatrixView": "Risk matrix view",
	"currentInMatrixView": "Current",
	"probability": "Probability",
	"riskLevels": "Risk levels",
	"riskLevel": "Risk level",
	"cancel": "Cancel",
	"save": "Save",
	"assetsImpactedByTheRiskScenario": "Assets impacted by the risk scenario",
	"ecistingMeasures": "Existing controls",
	"theExistingAppliedControlsToManageThisRisk": "The existing applied controls to manage this risk",
	"currentRiskLevelGivenCurrentMeasures": "The current risk level given the current applied controls",
	"riskLevelWhenAllExtraMeasuresDone": "The risk level when all extra measures are done",
	"myUserGroups": "My user groups",
	"changePasswordText": "You can change your password here. You'll need to log in with your new password after this operation",
	"oldPassword": "Old password",
	"newPassword": "New password",
	"confirmNewPassword": "Confirm new password",
	"label": "Label",
	"NA": "N/A",
	"threatAgentFactors": "Threat agent factors",
	"vulnerabilityFactors": "Vulnerability factors",
	"businessImpactFactors": "Business impact factors",
	"technicalImpactFactors": "Technical impact factors",
	"assessmentVector": "Assessment vector",
	"skillLevelText": "How technically skilled is this group of threat agents?",
	"skillLevelChoice1": "No technical skills",
	"skillLevelChoice2": "Some technical skills",
	"skillLevelChoice3": "Advanced computer user",
	"skillLevelChoice4": "Network and programming skills",
	"skillLevelChoice5": "Security penetration skills",
	"motiveText": "How motivated is this group of threat agents to find and exploit this vulnerability?",
	"motiveChoice1": "Low or no reward",
	"motiveChoice2": "Possible reward",
	"motiveChoice3": "High reward",
	"opportunityText": "What resources and opportunities are required for this group of threat agents to find and exploit this vulnerability?",
	"opportunityChoice1": "Full access or expensive resources required",
	"opportunityChoice2": "Specialized access or resources required",
	"opportunityChoice3": "Some access or resources required",
	"opportunityChoice4": "No access or resources required",
	"sizeText": "How large is this group of threat agents?",
	"sizeChoice1": "Developers or system administrators",
	"sizeChoice2": "Intranet users",
	"sizeChoice3": "Partners",
	"sizeChoice4": "Authenticated users",
	"sizeChoice5": "Anonymous internet users",
	"easeOfDiscoveryText": "How easy is it for this group of threat agents to discover this vulnerability?",
	"easeOfDiscoveryChoice1": "Practically impossible",
	"easeOfDiscoveryChoice2": "Difficult",
	"easeOfDiscoveryChoice3": "Easy",
	"easeOfDiscoveryChoice4": "Automated tools available",
	"easeOfExploitText": "How easy is it for this group of threat agents to actually exploit this vulnerability?",
	"easeOfExploitChoice1": "Theoretical",
	"easeOfExploitChoice2": "Difficult",
	"easeOfExploitChoice3": "Easy",
	"easeOfExploitChoice4": "Automated tools available",
	"awarenessText": "How well known is this vulnerability to this group of threat agents?",
	"awarenessChoice1": "Unknown",
	"awarenessChoice2": "Hidden",
	"awarenessChoice3": "Obvious",
	"awarenessChoice4": "Public knowledge",
	"intrusionDetectionText": "How likely is an exploit to be detected?",
	"intrusionDetectionChoice1": "Active detection in application",
	"intrusionDetectionChoice2": "Logged and reviewed",
	"intrusionDetectionChoice3": "Logged without review",
	"intrusionDetectionChoice4": "Not logged",
	"financialDamageText": "How much financial damage will result from an exploit?",
	"financialDamageChoice1": "Less than the cost to fix the vulnerability",
	"financialDamageChoice2": "Minor effect on annual profit",
	"financialDamageChoice3": "Significant effect on annual profit",
	"financialDamageChoice4": "Bankruptcy",
	"reputationDamageText": "Would an exploit result in reputation damage that would harm the business?",
	"reputationDamageChoice1": "Minimal damage",
	"reputationDamageChoice2": "Loss of major accounts",
	"reputationDamageChoice3": "Loss of goodwill",
	"reputationDamageChoice4": "Brand damage",
	"nonComplianceText": "How much exposure does non-compliance introduce?",
	"nonComplianceChoice1": "Minor violation",
	"nonComplianceChoice2": "Clear violation",
	"nonComplianceChoice3": "High profile violation",
	"nonComplianceChoice4": "No exposure",
	"privacyViolationText": "How much personally identifiable information could be disclosed?",
	"privacyViolationChoice1": "One individual",
	"privacyViolationChoice2": "Hundreds of people",
	"privacyViolationChoice3": "Thousands of people",
	"privacyViolationChoice4": "Millions of people",
	"lossOfConfidentialityText": "How much data could be disclosed and how sensitive is it?",
	"lossOfConfidentialityChoice1": "Minimal non-sensitive data disclosed",
	"lossOfConfidentialityChoice2": "Minimal critical data or extensive non-sensitive data disclosed",
	"lossOfConfidentialityChoice3": "Extensive critical data disclosed",
	"lossOfConfidentialityChoice4": "All data disclosed",
	"lossOfIntegrityText": "How much data could be corrupted and how damaged is it?",
	"lossOfIntegrityChoice1": "Minimal slightly corrupt data",
	"lossOfIntegrityChoice2": "Minimal seriously corrupt data",
	"lossOfIntegrityChoice3": "Extensive slightly corrupt data",
	"lossOfIntegrityChoice4": "Extensive seriously corrupt data",
	"lossOfIntegrityChoice5": "All data totally corrupt",
	"lossOfAvailabilityText": "How much service could be lost and how vital is it?",
	"lossOfAvailabilityChoice1": "Minimal secondary services interrupted",
	"lossOfAvailabilityChoice2": "Minimal primary or extensive secondary services interrupted",
	"lossOfAvailabilityChoice3": "Extensive primary services interrupted",
	"lossOfAvailabilityChoice4": "All services completely lost",
	"lossOfAccountabilityText": "Are the threat agents' actions traceable to an individual?",
	"lossOfAccountabilityChoice1": "Fully traceable",
	"lossOfAccountabilityChoice2": "Possibly traceable",
	"lossOfAccountabilityChoice3": "Completely anonymous",
	"ignore": "Ignore",
	"loadedLibraries": "Loaded libraries",
	"librariesStore": "Libraries store",
	"currentlyNoLoadedLibraries": "You currently have no loaded libraries",
	"loadingLibraryUploadButton": "Loading the library upload button",
	"errorOccuredWhileLoadingLibrary": "The following error occurred while loading the library form",
	"packager": "Packager",
	"packagerColon": "Packager:",
	"dependencies": "Dependencies",
	"copyright": "Copyright",
	"addYourLibrary": "Add your own library",
	"libraryFileInYaml": "Library file in YAML format",
	"importBackup": "Import backup",
	"exportBackup": "Export backup",
	"confirmImportBackup": "Are you sure you want to import this backup? This will overwrite all existing data.",
	"exportDatabase": "Export database",
	"upload": "Upload",
	"add": "Add",
	"undefined": "--",
	"production": "Production",
	"design": "Design",
	"development": "Development",
	"endOfLife": "End of life",
	"dropped": "Dropped",
	"technical": "Technical",
	"physical": "Physical",
	"process": "Process",
	"veryLow": "Very low",
	"low": "Low",
	"high": "High",
	"veryHigh": "Very high",
	"small": "Small",
	"medium": "Medium",
	"large": "Large",
	"extraLarge": "Extra-large",
	"rid": "RID",
	"scope": "Scope",
	"reader": "Reader",
	"lastUpdate": "Last update",
	"riskScenarioAssetHelpText": "Assets impacted by this risk scenario",
	"riskScenarioMeasureHelpText": "The existing applied controls to manage this risk",
	"currentAssessment": "Current assessment",
	"targetAssessment": "Target assessment",
	"currentRiskLevel": "Current risk level",
	"residualRiskLevel": "Residual risk level",
	"currentRiskLevelHelpText": "The risk level given the current measures",
	"residualRiskLevelHelpText": "The risk level when all the extra measures are done",
	"yourSelection": "Your selection",
	"composerHint": "Hint: you can bookmark this page for future usage",
	"composerTitle": "Here is the overview for the selected risk assessment",
	"composerTitlePlural": "Here is the overview for the {number} selected risk assessments",
	"statusOfAssociatedMeasures": "Status of associated measures",
	"forTheSelectedScope": "For the selected scope, you have",
	"untreatedRiskScenarios": "{count} untreated risk scenario{s}",
	"acceptedRiskScenarios": "{count} accepted risk scenario{s}",
	"reviewNeeded": "Review needed",
	"ok": "Ok",
	"inconsistenciesFoundComposer": "Found {count} inconsistenc{plural}. For more details, check",
	"current": "Current",
	"residual": "Residual",
	"jumpToRiskAssessment": "Jump to risk assessment",
	"additionalMeasures": "Additional measures",
	"riskAssessmentMatrixHelpText": "WARNING: You will not be able to change the risk matrix after the risk assessment is created",
	"etaHelpText": "Estimated time of arrival",
	"dueDateHelpText": "Date by which the assessment must be completed",
	"expiryDateHelpText": "Date by which the object is no longer valid",
	"linkHelpText": "External URL for action follow-up (eg. Jira ticket)",
	"effortHelpText": "The effort required to implement the applied control",
	"riskAcceptanceJusitficationHelpText": "Justification for the risk acceptance. Only the approver can edit this field.",
	"approverHelpText": "Risk owner and approver identity",
	"riskAcceptanceRiskScenariosHelpText": "The risk scenarios that are accepted",
	"attachmentHelpText": "File for evidence (eg. screenshot, log file, etc.). When selected, you can paste screenshots directly from your clipboard.",
	"attachmentWarningText": "WARNING: Uploading a new file will overwrite the existing one",
	"isActiveHelpText": "Designates whether this user should be treated as active",
	"helloThere": "Hello there 👋",
	"thisIsCisoAssistant": "This is CISO Assistant.",
	"yourStreamlined": "Your streamlined",
	"oneStopShop": "one-stop shop",
	"forComplianceRiskManagement": "for compliance and risk management.",
	"youCanSetPAsswordHere": "You can set your password here",
	"setPassword": "Set password",
	"logIntoYourAccount": "Log into your account",
	"youNeedToLogIn": "You need to login to access all the features",
	"forgtPassword": "Forgot password",
	"login": "Login",
	"password": "Password",
	"enterYourEmail": "Enter your email address below, and we'll send instructions for setting a new one",
	"send": "Send",
	"goBackToLogin": "Go back to login",
	"riskAcceptanceReviewMessage": "This risk acceptance is awaiting processing. Remember to review it before validating or rejecting it, you will not be able to go back.",
	"validate": "Validate",
	"reject": "Reject",
	"revoke": "Revoke",
	"riskAcceptanceValidatedMessage": "This risk acceptance is currently validated. It can be revoked at any time, but this will be irrevocable. You will need to duplicate it with a different version if necessary.",
	"confirmModalTitle": "Confirm",
	"confirmModalMessage": "Are you sure? This action will permanently affect the following object",
	"submit": "Submit",
	"requirementAssessment": "Requirement assessment",
	"requirementAssessments": "Requirement assessments",
	"deleteModalTitle": "Delete",
	"deleteModalMessage": "Are you sure you want to delete the following object",
	"download": "Download",
	"loading": "Loading",
	"open": "Opened",
	"mitigate": "Mitigated",
	"accept": "Accepted",
	"avoid": "Avoided",
	"transfer": "Shared",
	"primary": "Primary",
	"support": "Support",
	"toDo": "To do",
	"inProgress": "In progress",
	"inReview": "In review",
	"deprecated": "Deprecated",
	"onHold": "On hold",
	"done": "Done",
	"nonCompliant": "Non compliant",
	"nonCompliantMinor": "Non compliant minor",
	"nonCompliantMajor": "Non compliant major",
	"partiallyCompliant": "Partially compliant",
	"compliant": "Compliant",
	"notApplicable": "Not applicable",
	"notAssessed": "Not assessed",
	"administrator": "Administrator",
	"domainManager": "Domain manager",
	"analyst": "Analyst",
	"successfullyCreatedObject": "The {object} object has been successfully created",
	"successfullyDuplicateObject": "The {object} object has been successfully duplicated",
	"successfullyUpdatedObject": "The {object} object has been successfully updated",
	"successfullySavedObject": "The {object} object has been successfully saved",
	"successfullyDeletedObject": "The {object} object has been successfully deleted",
	"successfullyDeletedLibrary": "The library has been successfully deleted",
	"successfullyCreatedUser": "User successfully created. An email was sent to set the password.",
	"successfullyUpdatedUser": "The user: {email} has been successfully updated",
	"successfullyValidatedObject": "The {object} object has been successfully validated",
	"successfullyRejectedObject": "The {object} object has been successfully rejected",
	"successfullyRevokedObject": "The {object} object has been successfully revoked",
	"successfullyImportedObject": "The {object} object has been successfully imported",
	"anErrorOccurred": "An error has occurred",
	"attachmentDeleted": "The attachment has been successfully deleted",
	"librarySuccessfullyLoaded": "The library has been successfully loaded",
	"noLibraryDetected": "No library detected",
	"errorLoadingLibrary": "Error loading library",
	"updateThisLibrary": "Update this library",
	"librarySuccessfullyUpdated": "Library successfully updated",
	"libraryNotFound": "Library not found",
	"libraryHasNoUpdate": "This library has no update",
	"dependencyNotFound": "Dependency not found",
	"invalidLibraryUpdate": "Invalid library update",
	"passwordSuccessfullyChanged": "Your password has been successfully changed",
	"passwordSuccessfullyReset": "Your password has been successfully reset",
	"passwordSuccessfullySet": "Your password has been successfully set",
	"passwordSuccessfullySetWelcome": "Your password has been successfully set. Welcome to CISO Assistant!",
	"waitBeforeRequestingResetLink": "Please wait {timing}sec before requesting a new reset link",
	"resetLinkSent": "The request has been received, you should receive a reset link at the following address: {email}",
	"riskAcceptanceStateDoesntAllowEdit": "The state of risk acceptance doesn't allow it to be edited",
	"associatedRequirements": "Associated requirements",
	"isPublished": "Is published",
	"suggestedReferenceControls": "Suggested reference controls",
	"threatsCovered": "Threats covered",
	"noFileDetected": "Error: no file detected",
	"usedRiskMatrices": "Used risk matrices",
	"usedFrameworks": "Used frameworks",
	"riskAssessmentsStatus": "Risk assessments status",
	"complianceAssessmentsStatus": "Audits status",
	"noDescription": "No description",
	"noExistingControls": "No existing controls",
	"noJustification": "No justification",
	"undefinedSOK": "The strength of the knowledge supporting the assessment is not defined",
	"lowSOK": "The strength of the knowledge supporting the assessment is low",
	"mediumSOK": "The strength of the knowledge supporting the assessment is medium",
	"highSOK": "The strength of the knowledge supporting the assessment is high",
	"libraryLoadingError": "An error occurred during the load of your library",
	"libraryAlreadyLoadedError": "This library has already been loaded",
	"invalidLibraryFileError": "Invalid library file. Please make sure the format is correct.",
	"taintedFormMessage": "Do you want to leave this page? Changes you made may not be saved.",
	"riskScenariosStatus": "Risk scenarios status",
	"onlineDocs": "Online documentation",
	"warning": "Warning",
	"missingMandatoyObjects1": "Some mandatory objects to {model} are not created or imported yet",
	"missingMandatoyObjects2": "Please add them before proceeding",
	"attemptToDeleteOnlyAdminAccountError": "You can't delete the only admin account of your application.",
	"attemptToRemoveOnlyAdminUserGroup": "You can't remove the only admin user of the application from the admin user group.",
	"scoringHelpText": "Check to enable scoring",
	"minScore": "Minimum score",
	"maxScore": "Maximum score",
	"setTemporaryPassword1": "In case the user cannot set their own password, you can",
	"setTemporaryPassword": "set a temporary password",
	"setTemporaryPassword2": "Please use a strong one and make sure to inform the user to change it as soon as possible",
	"youCanSetNewPassword": "You can set a new password here",
	"userWillBeDisconnected": "The user will be disconnected and will need to log in again",
	"scoresDefinition": "Scores definition",
	"selectedImplementationGroups": "Selected implementation groups",
	"implementationGroupsDefinition": "Implementation groups definition",
	"threatRadarChart": "Threat radar",
	"noThreatsMapped": "No threats mapped. Consider attaching threats to your risk scenarios for a better overview.",
	"actionPlan": "Action plan",
	"noStatus": "No status",
	"actionPlanHelpText": "Separated by status and sorted by eta",
	"matchingRequirements": "Matching requirements",
	"asZIP": "as ZIP",
	"incoming": "Incoming",
	"outdated": "Outdated",
	"flashMode": "Flash mode",
	"goBackToAudit": "Go back to the audit",
	"exportBackupDescription": "This will serialize and create a backup of the database, including users and RBAC. Evidences and other files are not included in the backup.",
	"importBackupDescription": "This will deserialize and restore the database from a backup. This will overwrite all existing data, including users and RBAC and cannot be undone.",
	"riskAssessmentInProgress": "Risk assessment is still in progress",
	"riskAssessmentNoAuthor": "No author assigned to this risk assessment",
	"riskAssessmentEmpty": "Risk assessment is empty. No risk scenario declared yet",
	"riskScenarioNoCurrentLevel": "Current risk level has not been assessed",
	"riskScenarioNoResidualLevel": "Residual risk level has not been assessed. If no additional measures are applied, it should be at the same level as the current risk",
	"riskScenarioResidualHigherThanCurrent": "Residual risk level is higher than the current one",
	"riskScenarioResidualProbaHigherThanCurrent": "Residual risk probability is higher than the current one",
	"riskScenarioResidualImpactHigherThanCurrent": "Residual risk impact is higher than the current one",
	"riskScenarioResidualLoweredWithoutMeasures": "Residual risk level has been lowered without any specific measure",
	"riskScenarioAcceptedNoAcceptance": "Risk accepted but no risk acceptance attached",
	"appliedControlNoETA": "Does not have an ETA",
	"appliedControlETAInPast": "ETA is in the past now. Consider updating its status or the date",
	"appliedControlNoEffort": "Does not have an estimated effort. This will help you for prioritization",
	"appliedControlNoLink": "Applied control does not have an external link attached. This will help you for follow-up",
	"riskAcceptanceNoExpiryDate": "Acceptance has no expiry date",
	"riskAcceptanceExpired": "Acceptance has expired. Consider updating the status or the date",
	"complianceAssessmentInProgress": "Audit is still in progress",
	"complianceAssessmentNoAuthor": "No author assigned to this audit",
	"requirementAssessmentNoAppliedControl": "Requirement assessment result is compliant or partially compliant with no applied control",
	"appliedControlNoReferenceControl": "Applied control has no reference control selected",
	"evidenceNoFile": "Evidence has no file uploaded",
	"requirementAppliedControlHelpText": "Evidences linked to the selected measures will be automatically associated with the requirement.",
	"requirementEvidenceHelpText": "This tab allows you to add extra evidences to the requirement.",
	"providerID": "Provider ID",
	"clientID": "Client ID",
	"secret": "Secret",
	"key": "Key",
	"settings": "Settings",
	"identityProvider": "Identity provider",
	"identityProviders": "Identity providers",
	"clientIDHelpText": "App ID, or consumer key",
	"secretHelpText": "API secret, client secret, or consumer secret",
	"SAMLIdPConfiguration": "SAML IdP configuration",
	"SPConfiguration": "SP configuration",
	"advancedSettings": "Advanced settings",
	"IdPEntityID": "IdP Entity ID",
	"metadataURL": "Metadata URL",
	"SSOURL": "SSO URL",
	"SLOURL": "SLO URL",
	"x509Cert": "x509 certificate",
	"SPEntityID": "SP Entity ID",
	"attributeMappingUID": "Attribute mapping UID",
	"attributeMappingEmail": "Attribute mapping email",
	"attributeMappingEmailVerified": "Attribute mapping email verified",
	"allowRepeatAttributeName": "Allow repeat attribute name",
	"allowSingleLabelDomains": "Allow single label domains",
	"authnRequestSigned": "Authn request signed",
	"digestAlgorithm": "Digest algorithm",
	"logoutRequestSigned": "Logout request signed",
	"logoutResponseSigned": "Logout response signed",
	"metadataSigned": "Metadata signed",
	"nameIDEncrypted": "Name ID encrypted",
	"rejectDeprecatedAlgorithm": "Reject deprecated algorithm",
	"rejectIdPInitiatedSSO": "Reject IdP initiated SSO",
	"signatureAlgorithm": "Signature algorithm",
	"wantAssertionSigned": "Want assertion signed",
	"wantAssertionEncrypted": "Want assertion encrypted",
	"wantAttributeStatement": "Want attribute statement",
	"wantMessageSigned": "Want message signed",
	"wantNameID": "Want name ID",
	"wantNameIDEncrypted": "Want name ID encrypted",
	"IdPConfiguration": "IdP configuration",
	"enableSSO": "Enable SSO",
	"failedSSO": "SSO authentication failed, please contact your administrator",
	"UserDoesNotExist": "User not declared, please contact your administrator",
	"idPInitiatedSSORejected": "IdP initiated SSO rejected, please contact your administrator",
	"permissionDenied": "Permission denied",
	"signupClosed": "Signup closed",
	"loginSSO": "Login with SSO",
	"or": "or",
	"errorImportingLibrary": "Error during library import",
	"libraryImportError": "An error occurred during library import",
	"ssoSettingsupdated": "SSO settings updated",
	"ssoSettings": "SSO settings",
	"ssoSettingsDescription": "Configure your Single Sign-On settings here.",
	"sso": "SSO",
	"isSso": "Is SSO",
	"suggestion": "Suggestion",
	"suggestionColon": "Suggestion:",
	"annotationColon": "Annotation:",
	"mapping": "Mapping",
	"mappingInference": "Mapping inference",
	"mappingInferenceTip": "Mapping suggestion is available for this requirement",
	"additionalInformation": "Additional information",
	"requirementMappingSet": "Mapping",
	"requirementMappingSetColon": "Mapping:",
	"requirementMappingSets": "Mappings",
	"requirementMapping": "Requirement mapping",
	"requirementMappings": "Requirement mappings",
	"sourceFramework": "Source framework",
	"targetFramework": "Target framework",
	"baseline": "Baseline",
	"createAuditFromBaseline": "Create audit from baseline",
	"coverageColon": "Coverage:",
	"full": "Full",
	"partial": "Partial",
	"noResultFound": "No result found",
	"filters": "Filters",
	"notApplicableScore": "You cannot score if the requirement assessment is not applicable",
	"maturity": "Maturity",
	"progress": "Progress",
	"back": "Back",
	"duplicate": "Duplicate",
	"duplicateRiskAssessment": "Duplicate the risk assessment",
	"size": "Size",
	"entity": "Entity",
	"entities": "Entities",
	"addEntity": "Add entity",
	"referenceLink": "Reference link",
	"mission": "Mission",
	"ownedFolders": "Owned domains",
	"thirdParty": "Third party",
	"entityAssessment": "Entity assessment",
	"entityAssessments": "Entity assessments",
	"addEntityAssessment": "Add entity assessment",
	"criticality": "Criticality",
	"penetration": "Penetration",
	"dependency": "Dependency",
	"trust": "Trust",
	"solutions": "Solutions",
	"solution": "Solution",
	"addSolution": "Add solution",
	"providerEntity": "Provider entity",
	"addProduct": "Add product",
	"representatives": "Representatives",
	"representative": "Representative",
	"addRepresentative": "Add representative",
	"phone": "Phone",
	"role": "Role",
	"question": "Question",
	"recipientEntity": "Recipient entity",
	"financial": "Financial",
	"legal": "Legal",
	"reputation": "Reputation",
	"operational": "Operational",
	"confidentiality": "Confidentiality",
	"integrity": "Integrity",
	"availability": "Availability",
	"authenticity": "Authenticity",
<<<<<<< HEAD
	"reviewObservation": "Review observation",
	"reviewObservationSemiColon": "Review observation:",
	"reviewConclusion": "Review conclusion",
	"reviewConclusionSemiColon": "Review conclusion:",
	"review": "Review",
	"conclusionSemiColon": "Conclusion:",
	"observationSemiColon": "Observation:",
	"tableMode": "Table mode",
	"owner": "Owner"
=======
	"owner": "Owner",
	"waitingRiskAcceptances": "Hello! You currently have {number} risk acceptance{s} pending. You can find them in the risk tab."
>>>>>>> 270cebd5
}<|MERGE_RESOLUTION|>--- conflicted
+++ resolved
@@ -700,7 +700,6 @@
 	"integrity": "Integrity",
 	"availability": "Availability",
 	"authenticity": "Authenticity",
-<<<<<<< HEAD
 	"reviewObservation": "Review observation",
 	"reviewObservationSemiColon": "Review observation:",
 	"reviewConclusion": "Review conclusion",
@@ -709,9 +708,6 @@
 	"conclusionSemiColon": "Conclusion:",
 	"observationSemiColon": "Observation:",
 	"tableMode": "Table mode",
-	"owner": "Owner"
-=======
 	"owner": "Owner",
 	"waitingRiskAcceptances": "Hello! You currently have {number} risk acceptance{s} pending. You can find them in the risk tab."
->>>>>>> 270cebd5
 }