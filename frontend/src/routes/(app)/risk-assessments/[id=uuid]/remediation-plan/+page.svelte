<script lang="ts">
	import * as m from '$paraglide/messages.js';
	import { breadcrumbObject } from '$lib/utils/stores';
	import { safeTranslate } from '$lib/utils/i18n.js';
	import { toCamelCase } from '$lib/utils/locales.js';
	import type { TableSource } from '$lib/components/ModelTable/types';
	import ModelTable from '$lib/components/ModelTable/ModelTable.svelte';

	export let data;

	breadcrumbObject.set(data.risk_assessment);

	const scenarioTreatmentColorMap = (status: string) => {
		const map: Record<string, string> = {
			open: 'bg-orange-200',
			mitigate: 'bg-green-200',
			accept: 'bg-sky-200',
			avoid: 'bg-red-200',
			transfer: 'bg-violet-200'
		};
		return map[status] ?? 'bg-gray-200';
	};

	const APPLIED_CONTROL_FIELDS = [
		'name',
		'description',
		'category',
		'csf_function',
		'reference_control',
		'eta',
		'effort',
		'link',
		'status'
	];
	function makeSourceFromScenario(appliedControls): TableSource {
		const fields = APPLIED_CONTROL_FIELDS;
		const head = Object.fromEntries(fields.map((field) => [field, toCamelCase(field)]));

		return {
			head: head,
			body: appliedControls.map((appliedControl) =>
				Object.fromEntries(fields.map((field) => [field, appliedControl[field]]))
			),
			meta: appliedControls
		};
	}
</script>

<div class="bg-white p-2 m-2 shadow rounded-lg space-x-2 flex flex-row justify-center">
	<p class="font-semibold text-lg">
		{m.project()}:
		<a
			class="unstyled text-primary-500 hover:text-primary-700 cursor-pointer"
			href="/projects/{data.risk_assessment.project.id}/">{data.risk_assessment.project.str}</a
		>
	</p>
	<p>/</p>
	<p class="font-semibold text-lg">
		{m.riskAssessment()}:
		<a
			class="unstyled text-primary-500 hover:text-primary-700 cursor-pointer"
			href="/risk-assessments/{data.risk_assessment.id}/"
			>{data.risk_assessment.name} - {data.risk_assessment.version}</a
		>
	</p>
</div>

<p class="p-2 m-2 text-lg font-semibold">{m.associatedRiskScenarios()}:</p>

<<<<<<< HEAD
<div class="bg-white p-2 m-2 shadow overflow-hidden rounded-lg flex">
	<table class="w-full p-2 mt-2">
		<thead />
		<tbody>
			{#each data.risk_assessment.risk_scenarios as scenario}
				<tr class="bg-gray-100">
					<td class="text-lg p-3" colspan="9">
						<a
							class="unstyled text-primary-500 hover:text-primary-700"
							href="/risk-scenarios/{scenario.id}">{scenario.name}</a
						>
						<span class="badge {scenarioTreatmentColorMap(scenario.treatment)}"
							>{safeTranslate(scenario.treatment)}</span
						>
					</td>
				</tr>
				{#if scenario.existing_controls}
					<tr>
						<td class="text-md pl-6 pb-3 font-medium" colspan="9"> {m.existingControls()}: </td>
					</tr>
					<tr>
						<td class="text-sm pl-6 pb-3" colspan="9"> {scenario.existing_controls} </td>
					</tr>
				{/if}

				{#if scenario.applied_controls.length > 0}
					<tr>
						<td class="text-md pl-6 pb-3 font-medium" colspan="9"> {m.additionalMeasures()}: </td>
					</tr>
					<tr class="text-sm uppercase">
						<td class="px-2 text-center">#</td>
						<td class="px-2 font-semibold">{m.name()}</td>
						<td class="px-2 font-semibold">{m.description()}</td>
						<td class="px-2 font-semibold">{m.category()}</td>
						<td class="px-2 font-semibold">{m.csfFunction()}</td>
						<td class="px-2 font-semibold">{m.referenceControl()}</td>
						<td class="px-2 font-semibold">{m.eta()}</td>
						<td class="px-2 font-semibold">{m.effort()}</td>
						<td class="px-2 font-semibold">{m.cost()}</td>
						<td class="px-2 font-semibold text-center">{m.link()}</td>
						<td class="px-2 font-semibold text-center">{m.status()}</td>
					</tr>
					{#each scenario.applied_controls as measure, index}
						<tr
							class="hover:text-primary-500 border-b cursor-pointer hover:scale-[0.99] duration-200"
							on:click={(_) => goto(`/applied-controls/${measure.id}`)}
						>
							<td class="px-2 py-3 text-center pl-4">M.{index + 1}</td>
							<td class="px-2 py-3">{measure.name ?? '--'}</td>
							<td class="px-2 py-3 max-w-md">{measure.description ?? '--'}</td>
							<td class="px-2 py-3">{measure.category ?? '--'}</td>
							<td class="px-2 py-3">{measure.csf_function ?? '--'}</td>
							<td class="px-2 py-3"
								>{measure.reference_control ? measure.reference_control.str : '--'}</td
							>
							<td class="px-2 py-3">{measure.eta ?? '--'}</td>
							<td class="px-2 py-3">{measure.effort ?? '--'}</td>
							<td class="px-2 py-3">{measure.cost ?? '--'}</td>
							<td class="px-2 py-3 text-center">{measure.link ?? '--'} </td>
							<td class="text-center"
								><span
									class="text-xs text-gray-900 whitespace-nowrap text-center p-1 mx-1 rounded {measureStatusColorMap(
										measure.status
									)}"
									>{safeTranslate(toCamelCase(measure.status))}
								</span></td
							>
						</tr>
					{/each}
				{/if}

				{#if !scenario.existing_controls && !(scenario.applied_controls.length > 0)}
					<tr>
						<td colspan="9" class="p-2 text-left">
							<i class="fas fa-exclamation-circle" />
							{m.noAppliedControlYet()}
						</td>
					</tr>
				{/if}
			{/each}
		</tbody>
	</table>
=======
<div class="bg-white p-2 m-2 shadow overflow-hidden rounded-lg flex flex-col">
	{#each data.risk_assessment.risk_scenarios as scenario}
		<tr class="bg-gray-100">
			<td class="text-lg p-3" colspan="9">
				<a
					class="unstyled text-primary-500 hover:text-primary-700"
					href="/risk-scenarios/{scenario.id}">{scenario.name}</a
				>
				<span class="badge {scenarioTreatmentColorMap(scenario.treatment)}"
					>{safeTranslate(scenario.treatment)}</span
				>
			</td>
		</tr>
		{#if scenario.existing_controls}
			<tr>
				<td class="text-md pl-6 pb-3 font-medium" colspan="9"> {m.existingControls()}: </td>
			</tr>
			<tr>
				<td class="text-sm pl-6 pb-3" colspan="9"> {scenario.existing_controls} </td>
			</tr>
		{/if}
		{#if scenario.applied_controls.length > 0}
			<ModelTable
				source={makeSourceFromScenario(scenario.applied_controls)}
				URLModel="applied-controls"
			/>
		{/if}
		{#if !scenario.existing_controls && !(scenario.applied_controls.length > 0)}
			<tr>
				<td colspan="9" class="p-2 text-left">
					<i class="fas fa-exclamation-circle" />
					{m.noAppliedControlYet()}
				</td>
			</tr>
		{/if}
	{/each}
>>>>>>> 89e5395a
</div><|MERGE_RESOLUTION|>--- conflicted
+++ resolved
@@ -29,10 +29,11 @@
 		'reference_control',
 		'eta',
 		'effort',
+		'cost',
 		'link',
 		'status'
 	];
-	function makeSourceFromScenario(appliedControls): TableSource {
+	function makeSourceFromAppliedControls(appliedControls): TableSource {
 		const fields = APPLIED_CONTROL_FIELDS;
 		const head = Object.fromEntries(fields.map((field) => [field, toCamelCase(field)]));
 
@@ -67,90 +68,6 @@
 
 <p class="p-2 m-2 text-lg font-semibold">{m.associatedRiskScenarios()}:</p>
 
-<<<<<<< HEAD
-<div class="bg-white p-2 m-2 shadow overflow-hidden rounded-lg flex">
-	<table class="w-full p-2 mt-2">
-		<thead />
-		<tbody>
-			{#each data.risk_assessment.risk_scenarios as scenario}
-				<tr class="bg-gray-100">
-					<td class="text-lg p-3" colspan="9">
-						<a
-							class="unstyled text-primary-500 hover:text-primary-700"
-							href="/risk-scenarios/{scenario.id}">{scenario.name}</a
-						>
-						<span class="badge {scenarioTreatmentColorMap(scenario.treatment)}"
-							>{safeTranslate(scenario.treatment)}</span
-						>
-					</td>
-				</tr>
-				{#if scenario.existing_controls}
-					<tr>
-						<td class="text-md pl-6 pb-3 font-medium" colspan="9"> {m.existingControls()}: </td>
-					</tr>
-					<tr>
-						<td class="text-sm pl-6 pb-3" colspan="9"> {scenario.existing_controls} </td>
-					</tr>
-				{/if}
-
-				{#if scenario.applied_controls.length > 0}
-					<tr>
-						<td class="text-md pl-6 pb-3 font-medium" colspan="9"> {m.additionalMeasures()}: </td>
-					</tr>
-					<tr class="text-sm uppercase">
-						<td class="px-2 text-center">#</td>
-						<td class="px-2 font-semibold">{m.name()}</td>
-						<td class="px-2 font-semibold">{m.description()}</td>
-						<td class="px-2 font-semibold">{m.category()}</td>
-						<td class="px-2 font-semibold">{m.csfFunction()}</td>
-						<td class="px-2 font-semibold">{m.referenceControl()}</td>
-						<td class="px-2 font-semibold">{m.eta()}</td>
-						<td class="px-2 font-semibold">{m.effort()}</td>
-						<td class="px-2 font-semibold">{m.cost()}</td>
-						<td class="px-2 font-semibold text-center">{m.link()}</td>
-						<td class="px-2 font-semibold text-center">{m.status()}</td>
-					</tr>
-					{#each scenario.applied_controls as measure, index}
-						<tr
-							class="hover:text-primary-500 border-b cursor-pointer hover:scale-[0.99] duration-200"
-							on:click={(_) => goto(`/applied-controls/${measure.id}`)}
-						>
-							<td class="px-2 py-3 text-center pl-4">M.{index + 1}</td>
-							<td class="px-2 py-3">{measure.name ?? '--'}</td>
-							<td class="px-2 py-3 max-w-md">{measure.description ?? '--'}</td>
-							<td class="px-2 py-3">{measure.category ?? '--'}</td>
-							<td class="px-2 py-3">{measure.csf_function ?? '--'}</td>
-							<td class="px-2 py-3"
-								>{measure.reference_control ? measure.reference_control.str : '--'}</td
-							>
-							<td class="px-2 py-3">{measure.eta ?? '--'}</td>
-							<td class="px-2 py-3">{measure.effort ?? '--'}</td>
-							<td class="px-2 py-3">{measure.cost ?? '--'}</td>
-							<td class="px-2 py-3 text-center">{measure.link ?? '--'} </td>
-							<td class="text-center"
-								><span
-									class="text-xs text-gray-900 whitespace-nowrap text-center p-1 mx-1 rounded {measureStatusColorMap(
-										measure.status
-									)}"
-									>{safeTranslate(toCamelCase(measure.status))}
-								</span></td
-							>
-						</tr>
-					{/each}
-				{/if}
-
-				{#if !scenario.existing_controls && !(scenario.applied_controls.length > 0)}
-					<tr>
-						<td colspan="9" class="p-2 text-left">
-							<i class="fas fa-exclamation-circle" />
-							{m.noAppliedControlYet()}
-						</td>
-					</tr>
-				{/if}
-			{/each}
-		</tbody>
-	</table>
-=======
 <div class="bg-white p-2 m-2 shadow overflow-hidden rounded-lg flex flex-col">
 	{#each data.risk_assessment.risk_scenarios as scenario}
 		<tr class="bg-gray-100">
@@ -174,7 +91,7 @@
 		{/if}
 		{#if scenario.applied_controls.length > 0}
 			<ModelTable
-				source={makeSourceFromScenario(scenario.applied_controls)}
+				source={makeSourceFromAppliedControls(scenario.applied_controls)}
 				URLModel="applied-controls"
 			/>
 		{/if}
@@ -187,5 +104,4 @@
 			</tr>
 		{/if}
 	{/each}
->>>>>>> 89e5395a
 </div>