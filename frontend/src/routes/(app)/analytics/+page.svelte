<script lang="ts">
	import DonutChart from '$lib/components/Chart/DonutChart.svelte';

	import { goto } from '$app/navigation';
	import { page } from '$app/stores';
	import BarChart from '$lib/components/Chart/BarChart.svelte';
	import ModelTable from '$lib/components/ModelTable/ModelTable.svelte';
	import type { TableSource } from '$lib/components/ModelTable/types';
	import { localItems } from '$lib/utils/locales.js';
	import * as m from '$paraglide/messages';
	import { languageTag } from '$paraglide/runtime';
	import { ProgressRadial, Tab, TabGroup, tableSourceMapper } from '@skeletonlabs/skeleton';
	import ComposerSelect from './ComposerSelect.svelte';
	import CounterCard from './CounterCard.svelte';
<<<<<<< HEAD
	import { displayScoreColor, formatScoreValue } from '$lib/utils/helpers';
=======
	import type { PageData } from './$types';
>>>>>>> 9c1e970d

	interface Counters {
		domains: number;
		projects: number;
		applied_controls: number;
		risk_assessments: number;
		compliance_assessments: number;
		policies: number;
	}

	export let data: PageData;

	const counters: Counters = data.get_counters;

	const risk_assessments = data.risk_assessments;

	const cur_rsk_label = m.currentRisk();
	const rsd_rsk_label = m.residualRisk();

	function localizeChartLabels(labels: string[]): string[] {
		return labels.map((label) => localItems(languageTag())[label]);
	}

	const appliedControlTodoTable: TableSource = {
		head: {
			name: 'name',
			category: 'category',
			folder: 'domain',
			ranking_score: 'rankingScore',
			eta: 'eta'
		},
		body: tableSourceMapper(data.measures, ['name', 'category', 'folder', 'ranking_score', 'eta']),
		meta: data.measures
	};

	const appliedControlWatchlistTable: TableSource = {
		head: {
			name: 'name',
			category: 'category',
			folder: 'domain',
			eta: 'eta',
			expiry_date: 'expiryDate'
		},
		body: tableSourceMapper(data.measures_to_review, [
			'name',
			'category',
			'folder',
			'eta',
			'expiry_date'
		]),
		meta: data.measures
	};

	const riskAcceptanceWatchlistTable: TableSource = {
		head: {
			name: 'name',
			risk_scenarios: 'riskScenarios',
			expiry_date: 'expiryDate'
		},
		body: tableSourceMapper(data.acceptances_to_review, ['name', 'risk_scenarios', 'expiry_date']),
		meta: data.acceptances_to_review
	};

	let tabSet = $page.url.searchParams.get('tab')
		? parseInt($page.url.searchParams.get('tab') || '0')
		: 0;

	function handleTabChange(index: number) {
		$page.url.searchParams.set('tab', index.toString());
		goto($page.url);
	}

	const REQUIREMENT_ASSESSMENT_STATUS = [
		'compliant',
		'partially_compliant',
		'in_progress',
		'non_compliant',
		'not_applicable',
		'to_do'
	] as const;
</script>

<TabGroup>
	<Tab bind:group={tabSet} on:click={(_) => handleTabChange(0)} name="governance" value={0}
		>{m.governance()}</Tab
	>
	<Tab bind:group={tabSet} on:click={(_) => handleTabChange(1)} name="risk" value={1}
		>{m.risk()}</Tab
	>
	<Tab bind:group={tabSet} on:click={(_) => handleTabChange(2)} name="compliance" value={2}
		>{m.compliance()}</Tab
	>
	<Tab bind:group={tabSet} on:click={(_) => handleTabChange(3)} name="composer" value={3}
		>{m.composer()}</Tab
	>
	<svelte:fragment slot="panel">
		<div class="px-4 pb-4 space-y-8">
			{#if tabSet === 0}
				<section id="stats">
					<span class="text-xl font-extrabold">{m.statistics()}</span>
					<div class="flex justify-between space-x-4">
						<CounterCard
							count={counters.domains}
							label={m.domains()}
							faIcon="fa-solid fa-diagram-project"
							href="/folders"
						/>
						<CounterCard
							count={counters.projects}
							label={m.projects()}
							faIcon="fa-solid fa-cubes"
							href="/projects"
						/>
						<CounterCard
							count={counters.applied_controls}
							label={m.appliedControls()}
							faIcon="fa-solid fa-fire-extinguisher"
							href="/applied-controls"
						/>
						<CounterCard
							count={counters.risk_assessments}
							label={m.riskAssessments()}
							faIcon="fa-solid fa-magnifying-glass-chart"
							href="/risk-assessments"
						/>
						<CounterCard
							count={counters.compliance_assessments}
							label={m.complianceAssessments()}
							faIcon="fa-solid fa-arrows-to-eye"
							href="/compliance-assessments"
						/>
						<CounterCard
							count={counters.policies}
							label={m.policies()}
							faIcon="fas fa-file-alt"
							href="/policies"
						/>
					</div>
				</section>
				<section class="space-y-4">
					<div class="flex flex-row space-x-4 h-48 text-sm whitespace-nowrap">
						<BarChart
							classesContainer="flex-1 card p-4 bg-white"
							name="complianceAssessmentsPerStatus"
							title={m.complianceAssessmentsStatus()}
							labels={localizeChartLabels(data.complianceAssessmentsPerStatus.localLables)}
							values={data.complianceAssessmentsPerStatus.values}
						/>
						<BarChart
							classesContainer="basis-1/3 card p-4 bg-white"
							name="usedFrameworks"
							horizontal
							title={m.usedFrameworks()}
							labels={data.usedFrameworks.map((framework) => framework.name)}
							values={data.usedFrameworks.map(
								(framework) => framework.compliance_assessments_count
							)}
						/>
					</div>
					<div class="flex flex-row space-x-4 h-48 text-sm whitespace-nowrap">
						<BarChart
							classesContainer="flex-1 card p-4 bg-white"
							name="riskAssessmentsPerStatus"
							title={m.riskAssessmentsStatus()}
							labels={localizeChartLabels(data.riskAssessmentsPerStatus.localLables)}
							values={data.riskAssessmentsPerStatus.values}
						/>
						<DonutChart
							classesContainer="flex-1 card p-4 bg-white"
							title={m.riskScenariosStatus()}
							values={data.riskScenariosPerStatus.values}
						/>
						<BarChart
							classesContainer="basis-1/3 card p-4 bg-white"
							name="usedMatrices"
							title={m.usedRiskMatrices()}
							labels={data.usedRiskMatrices.map((matrix) => matrix.name)}
							values={data.usedRiskMatrices.map((matrix) => matrix.risk_assessments_count)}
						/>
					</div>
				</section>
				<section class="card p-4 bg-white">
					<div>
						<div class="text-xl font-extrabold">{m.pendingMeasures()}</div>
						<div class="text-sm text-gray-500">
							{m.orderdByRankingScore()}
						</div>
						<ModelTable
							URLModel="applied-controls"
							source={appliedControlTodoTable}
							search={false}
							rowsPerPage={false}
							orderBy={{ identifier: 'ranking_score', direction: 'desc' }}
						/>
						<div class="text-sm">
							<i class="fa-solid fa-info-circle" />
							{m.rankingScoreDefintion()}.
						</div>
					</div>
				</section>
				<section class="space-y-2 card p-4 bg-white">
					<div>
						<div class="text-xl font-extrabold">{m.watchlist()}</div>
						<div class="text-sm text-gray-500">
							{m.watchlistDescription()}
						</div>
					</div>
					<div class="flex flex-col space-y-5 items-center content-center">
						<div class="w-full">
							<span class="text-md font-semibold">{m.measuresToReview()}</span>
							<ModelTable
								source={appliedControlWatchlistTable}
								URLModel="applied-controls"
								search={false}
								rowsPerPage={false}
							/>
						</div>
						<div class="w-full">
							<span class="text-md font-semibold">{m.exceptionsToReview()}</span>
							<ModelTable
								source={riskAcceptanceWatchlistTable}
								URLModel="risk-acceptances"
								search={false}
								rowsPerPage={false}
							/>
						</div>
					</div>
				</section>
			{:else if tabSet === 1}
				<section>
					<div class="flex">
						<div class="h-96 flex-1">
							<span class="text-sm font-semibold">{m.currentRiskLevelPerScenario()}</span>

							<DonutChart
								s_label={cur_rsk_label}
								values={data.risks_count_per_level.current}
								colors={data.risks_count_per_level.current.map((object) => object.color)}
							/>
						</div>
						<div class="h-96 flex-1">
							<span class="text-sm font-semibold">{m.residualRiskLevelPerScenario()}</span>

							<DonutChart
								s_label={rsd_rsk_label}
								values={data.risks_count_per_level.residual}
								colors={data.risks_count_per_level.residual.map((object) => object.color)}
							/>
						</div>
					</div>
					<div class="h-96">
						<BarChart
							name="mtg"
							title={m.appliedControlsStatus()}
							labels={localizeChartLabels(data.applied_control_status.localLables)}
							values={data.applied_control_status.values}
						/>
					</div>
				</section>
			{:else if tabSet === 2}
				<span class="text-xl font-extrabold">{m.overallCompliance()}</span>
				<div class="flex flex-col space-y-2">
					{#each data.projects as project}
						<div class="flex flex-col items-center">
							{#if project.compliance_assessments && project.compliance_assessments.length > 0}
								<div class="flex flex-row space-x-2 w-1/2 justify-between items-center">
									<a
										class="text-xl font-bold mb-1 hover:underline text-primary-600"
										href="/projects/{project.id}">{project.folder.str}/{project.name}</a
									>
									<div class="flex flex-1 bg-gray-200 rounded-full overflow-hidden h-4 shrink">
										{#each project.overallCompliance.values.sort((a, b) => REQUIREMENT_ASSESSMENT_STATUS.indexOf(a.name) - REQUIREMENT_ASSESSMENT_STATUS.indexOf(b.name)) as sp}
											<div
												class="flex flex-col justify-center overflow-hidden text-black text-xs text-center"
												style="width: {sp.percentage}%; background-color: {sp.itemStyle.color}"
											>
												{sp.percentage}%
											</div>
										{/each}
									</div>
								</div>
							{/if}

							{#each project.compliance_assessments as compliance_assessment}
								<div class="card w-full bg-white flex flex-row mx-8 p-4 relative">
									<div class="w-1/5 flex flex-col space-y-2">
										<div>
											<p class="text-sm font-semibold">{m.name()}</p>
											<a class="anchor" href="compliance-assessments/{compliance_assessment.id}"
												>{compliance_assessment.name}</a
											>
										</div>
										<div>
											<p class="text-sm font-semibold">{m.framework()}</p>
											<p>{compliance_assessment.framework.str}</p>
										</div>
									</div>
									{#if compliance_assessment.globalScore.score >= 0}
										<div class="justify-center flex items-center">
											<ProgressRadial
												stroke={100}
												meter={displayScoreColor(
													compliance_assessment.globalScore.score,
													compliance_assessment.globalScore.max_score
												)}
												value={formatScoreValue(
													compliance_assessment.globalScore.score,
													compliance_assessment.globalScore.max_score
												)}
												font={150}
												width={'w-20'}>{compliance_assessment.globalScore.score}</ProgressRadial
											>
										</div>
									{/if}
									<div class="w-3/5 h-32">
										<DonutChart
											s_label={m.complianceAssessments()}
											values={compliance_assessment.donut.values}
										/>
									</div>
									<div class="absolute top-0 right-0 mt-2 space-x-1">
										<a
											href="/compliance-assessments/{compliance_assessment.id}/export"
											class="btn variant-filled-primary"
											><i class="fa-solid fa-download mr-2" /> {m.exportButton()}
										</a>
										<a
											href="/compliance-assessments/{compliance_assessment.id}/edit"
											class="btn variant-filled-primary"
											><i class="fa-solid fa-edit mr-2" /> {m.edit()}
										</a>
									</div>
								</div>
							{/each}
						</div>
					{/each}
				</div>
			{:else if tabSet === 3}
				<div id="title" class="text-lg font-black">{m.composer()}</div>
				<select id="composer_select" hidden>
					{#each risk_assessments as risk_assessment}
						<option value={risk_assessment.id}>{risk_assessment.name}</option>
					{/each}
				</select>
				<div>
					{m.composerDescription()}:
					<ul class="list-disc px-4 py-2 mx-4 my-2">
						<li>
							{m.composerDescription1()}
						</li>
						<li>
							{m.composerDescription2()}
						</li>
					</ul>
				</div>

				<ComposerSelect composerForm={data.composerForm} />
			{/if}
		</div>
	</svelte:fragment>
</TabGroup><|MERGE_RESOLUTION|>--- conflicted
+++ resolved
@@ -12,11 +12,8 @@
 	import { ProgressRadial, Tab, TabGroup, tableSourceMapper } from '@skeletonlabs/skeleton';
 	import ComposerSelect from './ComposerSelect.svelte';
 	import CounterCard from './CounterCard.svelte';
-<<<<<<< HEAD
 	import { displayScoreColor, formatScoreValue } from '$lib/utils/helpers';
-=======
 	import type { PageData } from './$types';
->>>>>>> 9c1e970d
 
 	interface Counters {
 		domains: number;
