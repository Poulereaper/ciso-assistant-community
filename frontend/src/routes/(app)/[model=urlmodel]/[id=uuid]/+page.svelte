--- conflicted
+++ resolved
@@ -175,24 +175,17 @@
 		<div class="flex flex-col space-y-2 whitespace-pre-line">
 			{#each Object.entries(data.data).filter(([key, _]) => !['id', 'is_published'].includes(key)) as [key, value]}
 				<div class="flex flex-col">
-<<<<<<< HEAD
-					<div class="text-sm font-medium text-gray-800">
+					<div class="text-sm font-medium text-gray-800" data-testid="{key.replace('_', '-')}-field-title">
 						{localItems(languageTag())[toCamelCase(key.toLowerCase())]}
-=======
-					<div class="text-sm font-medium text-gray-800 capitalize-first"
-					data-testid="{key.replace('_', '-')}-field-title">
-						{key.replace('_', ' ')}
->>>>>>> 9a7ddf47
 					</div>
 					<ul class="text-sm">
 						<li class="text-gray-600 list-none" data-testid={!(value instanceof Array) ? key.replace('_', '-') + "-field-value" : null}>
 							{#if value}
 								{#if Array.isArray(value)}
-<<<<<<< HEAD
 									{#if Object.keys(value).length > 0}
 										<ul>
 											{#each value as val}
-												<li>
+												<li data-testid={key.replace('_', '-') + "-field-value"}>
 													{#if val.str && val.id}
 														{@const itemHref = `/${
 															URL_MODEL_MAP[data.urlModel]['foreignKeyFields']?.find(
@@ -209,24 +202,6 @@
 									{:else}
 										--
 									{/if}
-=======
-									<ul>
-										{#each value as val}
-											<li data-testid={key.replace('_', '-') + "-field-value"}>
-												{#if val.str && val.id}
-													{@const itemHref = `/${
-														URL_MODEL_MAP[data.urlModel]['foreignKeyFields']?.find(
-															(item) => item.field === key
-														)?.urlModel
-													}/${val.id}`}
-													<a href={itemHref} class="anchor">{val.str}</a>
-												{:else}
-													{value}
-												{/if}
-											</li>
-										{/each}
-									</ul>
->>>>>>> 9a7ddf47
 								{:else if value.id}
 									{@const itemHref = `/${
 										URL_MODEL_MAP[data.urlModel]['foreignKeyFields']?.find(
@@ -251,12 +226,7 @@
 			<a
 				href={`${$page.url.pathname}/edit?next=${$page.url.pathname}`}
 				class="btn variant-filled-primary h-fit"
-<<<<<<< HEAD
-				><i class="fa-solid fa-pen-to-square mr-2" />{m.edit()}</a
-=======
-				data-testid="edit-button"
-				><i class="fa-solid fa-pen-to-square mr-2" /> Edit</a
->>>>>>> 9a7ddf47
+				><i class="fa-solid fa-pen-to-square mr-2" data-testid="edit-button"/>{m.edit()}</a
 			>
 		{/if}
 	</div>
