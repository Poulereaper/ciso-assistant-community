--- conflicted
+++ resolved
@@ -10,57 +10,44 @@
 type JSONObject = { [key: string]: JSONObject } | JSONObject[] | string | number | boolean | null;
 
 interface ListViewFilterConfig {
-  component: ComponentType;
-  filter?: (columnValue: any, value: any) => boolean;
-  getColumn?: (row: Row) => Row[keyof Row];
-  filterProps?: (rows: any[], field: string) => { [key: string]: any };
-  extraProps?: { [key: string]: any };
-  alwaysDisplay?: boolean;
-  alwaysDefined?: boolean;
-  hide?: boolean;
+	component: ComponentType;
+	filter?: (columnValue: any, value: any) => boolean;
+	getColumn?: (row: Row) => Row[keyof Row];
+	filterProps?: (rows: any[], field: string) => { [key: string]: any };
+	extraProps?: { [key: string]: any };
+	alwaysDisplay?: boolean;
+	alwaysDefined?: boolean;
+	hide?: boolean;
 }
 
 interface ListViewFieldsConfig {
-  [key: string]: {
-    head: string[];
-    body: string[];
-    meta?: string[];
-    breadcrumb_link_disabled?: boolean;
-    filters?: {
-      [key: string]: ListViewFilterConfig;
-    };
-  };
+	[key: string]: {
+		head: string[];
+		body: string[];
+		meta?: string[];
+		breadcrumb_link_disabled?: boolean;
+		filters?: {
+			[key: string]: ListViewFilterConfig;
+		};
+	};
 }
 
 const PROJECT_STATUS_FILTER: ListViewFilterConfig = {
-  component: SelectFilter,
-  getColumn: (row) => row.meta.lc_status,
-  extraProps: {
-    defaultOptionName: 'status'
-  },
-  alwaysDisplay: true
+	component: SelectFilter,
+	getColumn: (row) => row.meta.lc_status,
+	extraProps: {
+		defaultOptionName: 'status'
+	},
+	alwaysDisplay: true
 };
 
 const DOMAIN_FILTER: ListViewFilterConfig = {
-  component: SelectFilter,
-  getColumn: (row) => row.folder.str,
-  alwaysDefined: true,
-  extraProps: {
-    defaultOptionName: 'domain'
-  }
-};
-
-const LABELS_FILTER: ListViewFilterConfig = {
-  component: SelectFilter,
-  getColumn: (row) => {
-    return row.filtering_labels && row.filtering_labels.length > 0
-      ? row.filtering_labels.map((filtering_label) => filtering_label.str)
-      : [''];
-  },
-  alwaysDefined: true,
-  extraProps: {
-    defaultOptionName: 'filtering_labels'
-  }
+	component: SelectFilter,
+	getColumn: (row) => row.folder.str,
+	alwaysDefined: true,
+	extraProps: {
+		defaultOptionName: 'domain'
+	}
 };
 
 const LABELS_FILTER: ListViewFilterConfig = {
@@ -77,165 +64,165 @@
 };
 
 const DOMAIN_FILTER_FROM_META: ListViewFilterConfig = {
-  ...DOMAIN_FILTER,
-  getColumn: (row) => row.meta.folder.str
+	...DOMAIN_FILTER,
+	getColumn: (row) => row.meta.folder.str
 };
 
 const DOMAIN_FILTER_FROM_META_PROJECT: ListViewFilterConfig = {
-  ...DOMAIN_FILTER,
-  getColumn: (row) => row.meta.project.folder.str
+	...DOMAIN_FILTER,
+	getColumn: (row) => row.meta.project.folder.str
 };
 
 const PROJECT_FILTER: ListViewFilterConfig = {
-  component: SelectFilter,
-  getColumn: (row) => row.project.str,
-  extraProps: {
-    defaultOptionName: 'project' // Make translations
-  }
+	component: SelectFilter,
+	getColumn: (row) => row.project.str,
+	extraProps: {
+		defaultOptionName: 'project' // Make translations
+	}
 };
 
 const PROJECT_FILTER_FROM_META: ListViewFilterConfig = {
-  ...PROJECT_FILTER,
-  getColumn: (row) => row.meta.project.str
+	...PROJECT_FILTER,
+	getColumn: (row) => row.meta.project.str
 };
 
 const STATUS_FILTER: ListViewFilterConfig = {
-  component: SelectFilter,
-  getColumn: (row) => row.meta.status,
-  extraProps: {
-    defaultOptionName: 'status'
-  },
-  alwaysDisplay: true
+	component: SelectFilter,
+	getColumn: (row) => row.meta.status,
+	extraProps: {
+		defaultOptionName: 'status'
+	},
+	alwaysDisplay: true
 };
 
 const TREATMENT_FILTER: ListViewFilterConfig = {
-  // I could make a function just make the code less repeatitive and long for nothing
-  component: SelectFilter,
-  getColumn: (row) => row.meta.treatment,
-  extraProps: {
-    defaultOptionName: 'treatment'
-  }
+	// I could make a function just make the code less repeatitive and long for nothing
+	component: SelectFilter,
+	getColumn: (row) => row.meta.treatment,
+	extraProps: {
+		defaultOptionName: 'treatment'
+	}
 };
 
 const STATE_FILTER: ListViewFilterConfig = {
-  // I could make a function just make the code less repeatitive and long for nothing
-  component: SelectFilter,
-  getColumn: (row) => row.meta.state,
-  extraProps: {
-    defaultOptionName: 'state'
-  }
+	// I could make a function just make the code less repeatitive and long for nothing
+	component: SelectFilter,
+	getColumn: (row) => row.meta.state,
+	extraProps: {
+		defaultOptionName: 'state'
+	}
 };
 
 const APPROVER_FILTER: ListViewFilterConfig = {
-  component: SelectFilter,
-  getColumn: (row) => {
-    if (row.first_name && row.last_name) {
-      return `${row.first_name} ${row.last_name}`;
-    }
-    return row.meta.approver.str; // This display the email in the approver filter, is this a problem because of email leak risks ?
-  },
-  extraProps: {
-    defaultOptionName: 'approver'
-  }
+	component: SelectFilter,
+	getColumn: (row) => {
+		if (row.first_name && row.last_name) {
+			return `${row.first_name} ${row.last_name}`;
+		}
+		return row.meta.approver.str; // This display the email in the approver filter, is this a problem because of email leak risks ?
+	},
+	extraProps: {
+		defaultOptionName: 'approver'
+	}
 };
 
 const RISK_ASSESSMENT_FILTER: ListViewFilterConfig = {
-  component: SelectFilter,
-  getColumn: (row) => row.meta.risk_assessment.name,
-  extraProps: {
-    defaultOptionName: 'riskAssessment'
-  }
+	component: SelectFilter,
+	getColumn: (row) => row.meta.risk_assessment.name,
+	extraProps: {
+		defaultOptionName: 'riskAssessment'
+	}
 };
 
 const PROVIDER_FILTER: ListViewFilterConfig = {
-  component: SelectFilter,
-  getColumn: (row) => {
-    return row.provider;
-  },
-  extraProps: {
-    defaultOptionName: 'provider'
-  }
+	component: SelectFilter,
+	getColumn: (row) => {
+		return row.provider;
+	},
+	extraProps: {
+		defaultOptionName: 'provider'
+	}
 };
 
 const PROVIDER_FILTER_FOR_LIBRARIES: ListViewFilterConfig = {
-  ...PROVIDER_FILTER,
-  getColumn: (row) => {
-    return row.meta.provider;
-  },
-  alwaysDisplay: true
+	...PROVIDER_FILTER,
+	getColumn: (row) => {
+		return row.meta.provider;
+	},
+	alwaysDisplay: true
 };
 
 const THREAT_FILTER: ListViewFilterConfig = {
-  component: SelectFilter,
-  getColumn: (row) => (row.meta.threats.length ? row.meta.threats.map((t) => t.str) : null),
-  extraProps: {
-    defaultOptionName: 'threat'
-  }
+	component: SelectFilter,
+	getColumn: (row) => (row.meta.threats.length ? row.meta.threats.map((t) => t.str) : null),
+	extraProps: {
+		defaultOptionName: 'threat'
+	}
 };
 
 const ASSET_FILTER: ListViewFilterConfig = {
-  component: SelectFilter,
-  getColumn: (row) => (row.meta.assets.length ? row.meta.assets.map((t) => t.str) : null),
-  extraProps: {
-    defaultOptionName: 'asset'
-  },
-  alwaysDisplay: true
+	component: SelectFilter,
+	getColumn: (row) => (row.meta.assets.length ? row.meta.assets.map((t) => t.str) : null),
+	extraProps: {
+		defaultOptionName: 'asset'
+	},
+	alwaysDisplay: true
 };
 
 const FRAMEWORK_FILTER: ListViewFilterConfig = {
-  component: SelectFilter,
-  getColumn: (row) => row.framework.ref_id,
-  extraProps: {
-    defaultOptionName: 'framework' // Make translations
-  }
+	component: SelectFilter,
+	getColumn: (row) => row.framework.ref_id,
+	extraProps: {
+		defaultOptionName: 'framework' // Make translations
+	}
 };
 
 const LANGUAGE_FILTER: ListViewFilterConfig = {
-  component: SelectFilter,
-  getColumn: (row) => row.locales,
-  extraProps: {
-    defaultOptionName: 'language', // Make translations
-    optionLabels: LOCALE_DISPLAY_MAP
-  }
+	component: SelectFilter,
+	getColumn: (row) => row.locales,
+	extraProps: {
+		defaultOptionName: 'language', // Make translations
+		optionLabels: LOCALE_DISPLAY_MAP
+	}
 };
 
 const ASSET_TYPE_FILTER: ListViewFilterConfig = {
-  component: SelectFilter,
-  getColumn: (row) => row.meta.type,
-  extraProps: {
-    defaultOptionName: 'type' // Make translations
-  },
-  alwaysDisplay: true
+	component: SelectFilter,
+	getColumn: (row) => row.meta.type,
+	extraProps: {
+		defaultOptionName: 'type' // Make translations
+	},
+	alwaysDisplay: true
 };
 
 const CATEGORY_FILTER: ListViewFilterConfig = {
-  component: SelectFilter,
-  getColumn: (row) => row.meta.category,
-  extraProps: {
-    defaultOptionName: 'category' // Make translations
-  },
-  alwaysDisplay: true
+	component: SelectFilter,
+	getColumn: (row) => row.meta.category,
+	extraProps: {
+		defaultOptionName: 'category' // Make translations
+	},
+	alwaysDisplay: true
 };
 
 const CSF_FUNCTION_FILTER: ListViewFilterConfig = {
-  component: SelectFilter,
-  getColumn: (row) => row.meta.csf_function,
-  extraProps: {
-    defaultOptionName: 'csfFunction' // Make translations
-  },
-  alwaysDisplay: true
+	component: SelectFilter,
+	getColumn: (row) => row.meta.csf_function,
+	extraProps: {
+		defaultOptionName: 'csfFunction' // Make translations
+	},
+	alwaysDisplay: true
 };
 
 const OWNER_FILTER: ListViewFilterConfig = {
-  component: SelectFilter,
-  getColumn: (row) => {
-    const owner = row?.meta?.owner;
-    return owner && owner.length ? owner.map((o) => o.str) : null;
-  },
-  extraProps: {
-    defaultOptionName: 'owner'
-  },
-  alwaysDisplay: true
+	component: SelectFilter,
+	getColumn: (row) => {
+		const owner = row?.meta?.owner;
+		return owner && owner.length ? owner.map((o) => o.str) : null;
+	},
+	extraProps: {
+		defaultOptionName: 'owner'
+	},
+	alwaysDisplay: true
 };
 /* const HAS_RISK_MATRIX_FILTER: ListViewFilterConfig = {
   component: CheckboxFilter,
@@ -254,271 +241,31 @@
 }; */
 
 const LIBRARY_TYPE_FILTER = {
-  component: SelectFilter,
-  getColumn: (row) => {
-    const overviewKeys = new Set(row.overview.map((overviewRow) => overviewRow.split(':')[0]));
-    const libraryDatatypeSet = new Set([
-      'framework',
-      'risk_matrix',
-      'threats',
-      'requirement_mapping_set',
-      'reference_controls'
-    ]);
-    const datatypes = [...libraryDatatypeSet].filter((datatype) => overviewKeys.has(datatype));
-    return datatypes;
-  },
-  extraProps: {
-    defaultOptionName: 'objectType',
-    optionLabels: {
-      reference_controls: 'referenceControls',
-      requirement_mapping_set: 'requirementMappingSet',
-      risk_matrix: 'riskMatrix'
-    }
-  },
-  alwaysDisplay: true
+	component: SelectFilter,
+	getColumn: (row) => {
+		const overviewKeys = new Set(row.overview.map((overviewRow) => overviewRow.split(':')[0]));
+		const libraryDatatypeSet = new Set([
+			'framework',
+			'risk_matrix',
+			'threats',
+			'requirement_mapping_set',
+			'reference_controls'
+		]);
+		const datatypes = [...libraryDatatypeSet].filter((datatype) => overviewKeys.has(datatype));
+		return datatypes;
+	},
+	extraProps: {
+		defaultOptionName: 'objectType',
+		optionLabels: {
+			reference_controls: 'referenceControls',
+			requirement_mapping_set: 'requirementMappingSet',
+			risk_matrix: 'riskMatrix'
+		}
+	},
+	alwaysDisplay: true
 };
 
 export const listViewFields: ListViewFieldsConfig = {
-<<<<<<< HEAD
-  folders: {
-    head: ['name', 'description', 'parentDomain'],
-    body: ['name', 'description', 'parent_folder']
-  },
-  projects: {
-    head: ['name', 'description', 'domain'],
-    body: ['name', 'description', 'folder'],
-    filters: {
-      folder: DOMAIN_FILTER,
-      lc_status: PROJECT_STATUS_FILTER
-    }
-  },
-  'filtering-labels': {
-    head: ['label'],
-    body: ['label']
-  },
-  'risk-matrices': {
-    head: ['name', 'description', 'provider', 'domain'],
-    body: ['name', 'description', 'provider', 'folder'],
-    meta: ['id', 'urn'],
-    filters: {
-      folder: DOMAIN_FILTER
-    }
-  },
-  vulnerabilities: {
-    head: ['ref_id', 'name', 'description', 'applied_controls', 'folder', 'labels'],
-    body: ['ref_id', 'name', 'description', 'applied_controls', 'folder', 'filtering_labels'],
-    filters: {
-      folder: DOMAIN_FILTER,
-      filtering_labels: LABELS_FILTER
-    }
-  },
-  'risk-assessments': {
-    head: ['name', 'riskMatrix', 'description', 'riskScenarios', 'project'],
-    body: ['str', 'risk_matrix', 'description', 'risk_scenarios_count', 'project'],
-    filters: {
-      folder: { ...DOMAIN_FILTER_FROM_META_PROJECT, alwaysDisplay: true },
-      project: PROJECT_FILTER,
-      status: { ...STATUS_FILTER, alwaysDisplay: true }
-    }
-  },
-  threats: {
-    head: ['ref', 'name', 'description', 'provider', 'domain'],
-    body: ['ref_id', 'name', 'description', 'provider', 'folder'],
-    meta: ['id', 'urn'],
-    filters: {
-      folder: DOMAIN_FILTER
-    }
-  },
-  'risk-scenarios': {
-    head: ['name', 'threats', 'riskAssessment', 'appliedControls', 'currentLevel', 'residualLevel'],
-    body: [
-      'name',
-      'threats',
-      'risk_assessment',
-      'applied_controls',
-      'current_level',
-      'residual_level'
-    ],
-    filters: {
-      folder: { ...DOMAIN_FILTER_FROM_META_PROJECT, alwaysDisplay: true },
-      project: { ...PROJECT_FILTER_FROM_META, alwaysDisplay: true },
-      treatment: { ...TREATMENT_FILTER, alwaysDisplay: true },
-      risk_assessment: RISK_ASSESSMENT_FILTER,
-      threats: THREAT_FILTER,
-      assets: ASSET_FILTER
-    }
-  },
-  'risk-acceptances': {
-    head: ['name', 'description', 'riskScenarios'],
-    body: ['name', 'description', 'risk_scenarios'],
-    filters: {
-      folder: DOMAIN_FILTER_FROM_META,
-      state: STATE_FILTER,
-      approver: APPROVER_FILTER
-    }
-  },
-  'applied-controls': {
-    head: [
-      'name',
-      'description',
-      'category',
-      'csfFunction',
-      'eta',
-      'owner',
-      'domain',
-      'referenceControl'
-    ],
-    body: [
-      'name',
-      'description',
-      'category',
-      'csf_function',
-      'eta',
-      'owner',
-      'folder',
-      'reference_control'
-    ],
-    filters: {
-      folder: DOMAIN_FILTER,
-      status: STATUS_FILTER,
-      category: CATEGORY_FILTER,
-      csf_function: CSF_FUNCTION_FILTER,
-      owner: OWNER_FILTER
-    }
-  },
-  policies: {
-    head: ['name', 'description', 'csfFunction', 'eta', 'domain', 'referenceControl'],
-    body: ['name', 'description', 'csf_function', 'eta', 'folder', 'reference_control'],
-    filters: {
-      folder: DOMAIN_FILTER
-    }
-  },
-  'reference-controls': {
-    head: ['ref', 'name', 'description', 'category', 'csfFunction', 'provider', 'domain'],
-    body: ['ref_id', 'name', 'description', 'category', 'csf_function', 'provider', 'folder'],
-    meta: ['id', 'urn'],
-    filters: {
-      folder: { ...DOMAIN_FILTER, alwaysDisplay: true },
-      category: CATEGORY_FILTER,
-      provider: PROVIDER_FILTER,
-      csf_function: CSF_FUNCTION_FILTER
-    }
-  },
-  assets: {
-    head: ['name', 'description', 'businessValue', 'domain'],
-    body: ['name', 'description', 'business_value', 'folder'],
-    filters: {
-      folder: DOMAIN_FILTER,
-      type: ASSET_TYPE_FILTER
-    }
-  },
-  users: {
-    head: ['email', 'firstName', 'lastName'],
-    body: ['email', 'first_name', 'last_name']
-  },
-  'user-groups': {
-    head: ['name'],
-    body: ['localization_dict'],
-    meta: ['id', 'builtin']
-  },
-  roles: {
-    head: ['name', 'description'],
-    body: ['name', 'description']
-  },
-  'role-assignments': {
-    head: ['user', 'userGroup', 'role', 'perimeter'],
-    body: ['user', 'user_group', 'role', 'perimeter_folders']
-  },
-  frameworks: {
-    head: ['name', 'description', 'provider', 'complianceAssessments', 'domain'],
-    body: ['name', 'description', 'provider', 'compliance_assessments', 'folder'],
-    meta: ['id', 'urn'],
-    filters: {
-      folder: DOMAIN_FILTER,
-      provider: PROVIDER_FILTER
-    }
-  },
-  'compliance-assessments': {
-    head: ['name', 'framework', 'description', 'project'],
-    body: ['name', 'framework', 'description', 'project'],
-    filters: {
-      folder: { ...DOMAIN_FILTER_FROM_META_PROJECT, alwaysDisplay: true }, // alwaysDisplay shoudln't be mandatory here something is wrong
-      project: PROJECT_FILTER,
-      framework: FRAMEWORK_FILTER,
-      status: STATUS_FILTER
-    }
-  },
-  'requirement-assessments': {
-    head: ['name', 'description', 'complianceAssessment'],
-    body: ['name', 'description', 'compliance_assessment'],
-    breadcrumb_link_disabled: true
-  },
-  evidences: {
-    head: ['name', 'file', 'size', 'description'],
-    body: ['name', 'attachment', 'size', 'description'],
-    filters: {
-      folder: { ...DOMAIN_FILTER_FROM_META, alwaysDisplay: true } // This filter should also be displayed even without alwaysDisplay
-    }
-  },
-  requirements: {
-    head: ['ref', 'name', 'description', 'framework'],
-    body: ['ref_id', 'name', 'description', 'framework'],
-    meta: ['id', 'urn']
-  },
-  libraries: {
-    head: ['provider', 'name', 'description', 'language', 'overview'],
-    body: ['provider', 'name', 'description', 'locales', 'overview']
-  },
-  'stored-libraries': {
-    head: ['provider', 'name', 'description', 'language', 'overview'],
-    body: ['provider', 'name', 'description', 'locales', 'overview'],
-    filters: {
-      locales: LANGUAGE_FILTER,
-      provider: PROVIDER_FILTER_FOR_LIBRARIES,
-      objectType: LIBRARY_TYPE_FILTER
-    }
-  },
-  'loaded-libraries': {
-    head: ['provider', 'name', 'description', 'language', 'overview'],
-    body: ['provider', 'name', 'description', 'locales', 'overview'],
-    filters: {
-      locales: LANGUAGE_FILTER,
-      provider: PROVIDER_FILTER_FOR_LIBRARIES,
-      objectType: LIBRARY_TYPE_FILTER
-    }
-  },
-  'sso-settings': {
-    head: ['name', 'provider', 'providerId'],
-    body: ['name', 'provider', 'provider_id']
-  },
-  'requirement-mapping-sets': {
-    head: ['sourceFramework', 'targetFramework'],
-    body: ['source_framework', 'target_framework']
-  },
-  entities: {
-    head: ['name', 'description', 'domain', 'ownedFolders'],
-    body: ['name', 'description', 'folder', 'owned_folders'],
-    filters: {
-      folder: DOMAIN_FILTER
-    }
-  },
-  'entity-assessments': {
-    head: ['name', 'description', 'project', 'entity'],
-    body: ['name', 'description', 'project', 'entity'],
-    filters: {
-      project: PROJECT_FILTER,
-      status: STATUS_FILTER
-    }
-  },
-  solutions: {
-    head: ['name', 'description', 'providerEntity', 'recipientEntity', 'criticality'],
-    body: ['name', 'description', 'provider_entity', 'recipient_entity', 'criticality']
-  },
-  representatives: {
-    head: ['email', 'entity', 'role'],
-    body: ['email', 'entity', 'role']
-  }
-=======
 	folders: {
 		head: ['name', 'description', 'parentDomain'],
 		body: ['name', 'description', 'parent_folder']
@@ -757,5 +504,4 @@
 		head: ['email', 'entity', 'role'],
 		body: ['email', 'entity', 'role']
 	}
->>>>>>> 38dc4e70
 };