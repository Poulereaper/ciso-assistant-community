--- conflicted
+++ resolved
@@ -692,17 +692,13 @@
 		foreignKeyFields: [
 			{ field: 'ebios_rm_study', urlModel: 'ebios-rm' },
 			{ field: 'threats', urlModel: 'threats' },
-<<<<<<< HEAD
 			{
-				field: 'attack_paths',
+				field: 'attack_path',
 				urlModel: 'attack-paths',
 				endpointUrl: 'ebios-rm/attack-paths',
 				urlParams: 'ebios_rm_study=',
 				detail: true
 			}
-=======
-			{ field: 'attack_path', urlModel: 'attack-paths' }
->>>>>>> 7dfe9c8a
 		],
 		selectFields: [{ field: 'likelihood', valueType: 'number', detail: true }]
 	}
