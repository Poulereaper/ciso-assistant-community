import { z, type AnyZodObject } from 'zod';

export const loginSchema = z
  .object({
    username: z
      .string({
        required_error: 'Email is required'
      })
      .email(),
    password: z.string({
      required_error: 'Password is required'
    })
  })
  .required();

export const emailSchema = z
  .object({
    email: z.string({
      required_error: 'Email is required'
    })
  })
  .required();

// Utility functions for commonly used schema structures
const nameSchema = z
  .string({
    required_error: 'Name is required'
  })
  .min(1);

const descriptionSchema = z.string().optional().nullable();

const baseNamedObject = (additionalFields: any) =>
  z.object({
    name: nameSchema,
    description: descriptionSchema,
    ...additionalFields
  });

export const FolderSchema = baseNamedObject({
  parent_folder: z.string().optional()
});

export const ProjectSchema = baseNamedObject({
  folder: z.string(),
  internal_reference: z.string().optional().nullable(),
  lc_status: z.string().optional().default('in_design')
});

export const RiskMatrixSchema = baseNamedObject({
  folder: z.string(),
  json_definition: z.string(),
  is_enabled: z.boolean()
});

export const LibraryUploadSchema = z.object({
  file: z.string().optional()
});

export const RiskAssessmentSchema = baseNamedObject({
  version: z.string().optional().default('0.1'),
  project: z.string(),
  status: z.string().optional().nullable(),
  risk_matrix: z.string(),
  eta: z.string().optional().nullable(),
  due_date: z.string().optional().nullable(),
  authors: z.array(z.string().optional()),
  reviewers: z.array(z.string().optional())
});

export const ThreatSchema = baseNamedObject({
	folder: z.string(),
	provider: z.string().optional().nullable()
});

export const RiskScenarioSchema = baseNamedObject({
  existing_controls: z.string().optional(),
  applied_controls: z.string().uuid().optional().array(),
  current_proba: z.number().optional(),
  current_impact: z.number().optional(),
  residual_proba: z.number().optional(),
  residual_impact: z.number().optional(),
  treatment: z.string().optional(),
  strength_of_knowledge: z.number().default(-1).optional(),
  justification: z.string().optional().nullable(),
  risk_assessment: z.string(),
  threats: z.string().uuid().optional().array(),
  assets: z.string().uuid().optional().array()
});

export const AppliedControlSchema = baseNamedObject({
  category: z.string().optional().nullable(),
  status: z.string().optional().nullable(),
  evidences: z.string().optional().array().optional(),
  eta: z.string().optional().nullable(),
  expiry_date: z.string().optional().nullable(),
  link: z.string().url().optional().nullable(),
  effort: z.string().optional().nullable(),
  folder: z.string(),
  reference_control: z.string().optional()
});

export const PolicySchema = baseNamedObject({
  status: z.string().optional().nullable(),
  evidences: z.string().optional().array().optional(),
  eta: z.string().optional().nullable(),
  expiry_date: z.string().optional().nullable(),
  link: z.string().url().optional().nullable(),
  effort: z.string().optional().nullable(),
  folder: z.string(),
  reference_control: z.string().optional()
});

export const RiskAcceptanceSchema = baseNamedObject({
  folder: z.string(),
  expiry_date: z.string().optional().nullable(),
  justification: z.string().optional().nullable(),
  approver: z.string(),
  risk_scenarios: z.array(z.string())
});

export const ReferenceControlSchema = baseNamedObject({
  provider: z.string().optional().nullable(),
  category: z.string().optional().nullable(),
  folder: z.string()
});

export const AssetSchema = baseNamedObject({
  business_value: z.string().optional(),
  type: z.string(),
  folder: z.string(),
  parent_assets: z.array(z.string()).optional()
});

export const RequirementAssessmentSchema = z.object({
  status: z.string(),
  comment: z.string().optional().nullable(),
  folder: z.string(),
  requirement: z.string(),
  evidences: z.string().uuid().optional().array(),
  compliance_assessment: z.string(),
  applied_controls: z.string().uuid().optional().array()
});

export const UserEditSchema = z.object({
  email: z.string().email(),
  first_name: z.string().optional(),
  last_name: z.string().optional(),
  is_active: z.boolean().optional(),
  user_groups: z.array(z.string().uuid().optional()).optional()
});

export const UserCreateSchema = z.object({ email: z.string().email() });
export const ChangePasswordSchema = z.object({
  old_password: z.string(),
  new_password: z.string(),
  confirm_new_password: z.string()
});

export const ResetPasswordSchema = z.object({
  new_password: z.string(),
  confirm_new_password: z.string()
});

export const SetPasswordSchema = z.object({
  user: z.string(),
  new_password: z.string(),
  confirm_new_password: z.string()
});

export const ComplianceAssessmentSchema = baseNamedObject({
  version: z.string().optional().default('0.1'),
  project: z.string(),
  status: z.string().optional().nullable(),
  framework: z.string(),
  eta: z.string().optional().nullable(),
  due_date: z.string().optional().nullable(),
  authors: z.array(z.string().optional()),
  reviewers: z.array(z.string().optional())
});

export const EvidenceSchema = baseNamedObject({
  attachment: z.string().optional().nullable(),
  folder: z.string(),
  applied_controls: z.string().optional().array().optional(),
  requirement_assessments: z.string().optional().array().optional(),
  link: z.string().optional().nullable()
});

const SCHEMA_MAP: Record<string, AnyZodObject> = {
  folders: FolderSchema,
  projects: ProjectSchema,
  'risk-matrices': RiskMatrixSchema,
  'risk-assessments': RiskAssessmentSchema,
  threats: ThreatSchema,
  'risk-scenarios': RiskScenarioSchema,
  'applied-controls': AppliedControlSchema,
  policies: PolicySchema,
  'risk-acceptances': RiskAcceptanceSchema,
  'reference-controls': ReferenceControlSchema,
  assets: AssetSchema,
  'requirement-assessments': RequirementAssessmentSchema,
  'compliance-assessments': ComplianceAssessmentSchema,
  evidences: EvidenceSchema,
  users: UserCreateSchema
};

export const modelSchema = (model: string) => {
<<<<<<< HEAD
	return SCHEMA_MAP[model] || z.object({});
};

export const composerSchema = z.object({
	risk_assessments: z.array(z.string().uuid())
});
=======
  return SCHEMA_MAP[model] || z.object({});
};
>>>>>>> b901e586
<|MERGE_RESOLUTION|>--- conflicted
+++ resolved
@@ -206,14 +206,9 @@
 };
 
 export const modelSchema = (model: string) => {
-<<<<<<< HEAD
-	return SCHEMA_MAP[model] || z.object({});
+  return SCHEMA_MAP[model] || z.object({});
 };
 
 export const composerSchema = z.object({
 	risk_assessments: z.array(z.string().uuid())
-});
-=======
-  return SCHEMA_MAP[model] || z.object({});
-};
->>>>>>> b901e586
+});