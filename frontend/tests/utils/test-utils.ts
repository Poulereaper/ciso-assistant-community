--- conflicted
+++ resolved
@@ -223,7 +223,6 @@
 		await use(tPage);
 	},
 
-<<<<<<< HEAD
     usersPage: async ({ page }, use) => {
         const uPage = new PageContent(page, '/users', 'Users', [
             { name: 'email', type: type.TEXT },
@@ -236,18 +235,6 @@
         ]);
         await use(uPage);
     },
-=======
-	usersPage: async ({ page }, use) => {
-		const uPage = new PageContent(page, '/users', 'Users', [
-			{ name: 'email', type: type.TEXT },
-			{ name: 'first_name', type: type.TEXT },
-			{ name: 'last_name', type: type.TEXT },
-			{ name: 'user_groups', type: type.SELECT_MULTIPLE_AUTOCOMPLETE },
-			{ name: 'is_active', type: type.CHECKBOX }
-		]);
-		await use(uPage);
-	},
->>>>>>> e3dce662
 
 	logedPage: async ({ page }, use) => {
 		const loginPage = new LoginPage(page);
