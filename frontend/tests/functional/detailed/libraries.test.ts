--- conflicted
+++ resolved
@@ -15,11 +15,7 @@
 	let previousRemainingLibrary = '';
 	let nextRemainingLibrary = libraryNames[0];
 	for (let i = 1; i < libraryNames.length; i++) {
-<<<<<<< HEAD
-		console.log('library:' + nextRemainingLibrary);
-=======
 		console.log('Importing library: ' + nextRemainingLibrary);
->>>>>>> ff50a601
 		await librariesPage.importLibrary(nextRemainingLibrary, undefined, 'any');
 
 		await librariesPage.tab('Libraries store').click();
